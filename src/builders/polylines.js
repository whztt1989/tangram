// Geometry building functions

import Vector from '../vector';
import Geo from '../geo';
import {outsideTile, isCoordOutsideTile} from './common';

const zero_vec2 = [0, 0];

// Build tessellated triangles for a polyline
const CAP_TYPE = {
    butt: 0,
    square: 1,
    round: 2
};

const JOIN_TYPE = {
    miter: 0,
    bevel: 1,
    round: 2
};

const DEFAULT = {
    MITER_LIMIT: 3,
    TEXCOORD_NORMALIZE: 1,
    TEXCOORD_RATIO: 1,
    MIN_FAN_WIDTH: 5        // Width of line in tile units to place 1 triangle per fan
};

// Scaling factor to add precision to line texture V coordinate packed as normalized short
const v_scale_adjust = Geo.tile_scale;

export function buildPolylines (lines, width, vertex_data, vertex_template,
    {
        closed_polygon,
        remove_tile_edges,
        tile_edge_tolerance,
        texcoord_index,
        texcoord_scale,
        texcoord_width,
        texcoord_ratio,
        texcoord_normalize,
        scaling_index,
        scaling_normalize,
        join, cap,
        miter_limit
    }) {

    var cap_type = cap ? CAP_TYPE[cap] : CAP_TYPE.butt;
    var join_type = join ? JOIN_TYPE[join] : JOIN_TYPE.miter;

    // Configure miter limit
    if (join_type === JOIN_TYPE.miter) {
        miter_limit = miter_limit || DEFAULT.MITER_LIMIT; // default miter limit
        var miter_len_sq = miter_limit * miter_limit;
    }

    // Texture Variables
    var v_scale;
    if (texcoord_index) {
        texcoord_normalize = texcoord_normalize || DEFAULT.TEXCOORD_NORMALIZE;
        texcoord_ratio = texcoord_ratio || DEFAULT.TEXCOORD_RATIO;
        v_scale = 1 / (width * texcoord_ratio * v_scale_adjust); // scales line texture as a ratio of the line's width
    }

    // Values that are constant for each line and are passed to helper functions
    var context = {
        closed_polygon,
        remove_tile_edges,
        tile_edge_tolerance,
        miter_len_sq,
        join_type,
        cap_type,
        vertex_data,
        vertex_template,
        half_width: width / 2,
        scaling_index,
        scaling_normalize,
        v_scale,
        texcoord_index,
<<<<<<< HEAD
        texcoords: texcoord_index && [],
        texcoord_normalize,
        min_u, min_v, max_u, max_v,
        v_scale: 1 / ((texcoord_width * texcoord_ratio) * v_scale_adjust), // scales line texture as a ratio of the line's width
        total_dist: 0,
        num_pairs: 0
=======
        texcoord_normalize
>>>>>>> 053829a6
    };

    // Buffer for extra lines to process
    var extra_lines = [];

    // Process lines
    for (let index = 0; index < lines.length; index++) {
        buildPolyline(lines[index], context, extra_lines);
    }

    // Process extra lines
    for (let index = 0; index < extra_lines.length; index++) {
        buildPolyline(extra_lines[index], context, extra_lines);
    }
}

function buildPolyline(line, context, extra_lines){
    // Skip if line is not valid
    if (line.length < 2) {
        return;
    }

    var coordCurr, coordNext, normPrev, normNext;
    var {join_type, cap_type, closed_polygon, remove_tile_edges, tile_edge_tolerance, v_scale, miter_len_sq} = context;
    var v = 0; // Texture v-coordinate

    // Loop backwards through line to a tile boundary if found
    if (closed_polygon && join_type === JOIN_TYPE.miter) {
        var boundaryIndex = getTileBoundaryIndex(line);

        if (boundaryIndex !== 0) {
            // create new line that is a cyclic permutation of the original
            var permutedLine = permuteLine(line, boundaryIndex);
            extra_lines.push(permutedLine);
            return;
        }
    }

    // FIRST POINT
    coordCurr = line[0];
    coordNext = line[1];

    // If first pair of points is redundant, slice and push to the lines array
    if (Vector.isEqual(coordCurr, coordNext)) {
        if (line.length > 2) {
            extra_lines.push(line.slice(1));
        }
        return;
    }

    normNext = Vector.normalize(Vector.perp(coordCurr, coordNext));

    // Skip tile boundary lines and append a new line if needed
    if (remove_tile_edges && outsideTile(coordCurr, coordNext, tile_edge_tolerance)) {
        var nonBoundarySegment = getNextNonBoundarySegment(line, 0, tile_edge_tolerance);
        if (nonBoundarySegment) {
            extra_lines.push(nonBoundarySegment);
        }
        return;
    }

    if (closed_polygon){
        // Begin the polygon with a join (connecting the first and last segments)
        normPrev = Vector.normalize(Vector.perp(line[line.length - 2], coordCurr));
        startPolygon(coordCurr, normPrev, normNext, join_type, context);
    }
    else {
        // If line begins at edge, don't add a cap
        if (!isCoordOutsideTile(coordCurr)) {
            addCap(coordCurr, v, normNext, cap_type, true, context);
            v += v_scale * context.half_width;
        }

        // Add first pair of points for the line strip
        addVertex(coordCurr, normNext, [1, v], context);
        addVertex(coordCurr, Vector.neg(normNext), [0, v], context);
    }

    // INTERMEDIARY POINTS
    v += v_scale * Vector.length(Vector.sub(coordNext, coordCurr));
    for (var i = 1; i < line.length - 1; i++) {
        var currIndex = i;
        var nextIndex = i + 1;
        coordCurr = line[currIndex];
        coordNext = line[nextIndex];

        // Skip redundant vertices
        if (Vector.isEqual(coordCurr, coordNext)) {
            continue;
        }

        // Remove tile boundaries
        if (remove_tile_edges && outsideTile(coordCurr, coordNext, tile_edge_tolerance)) {
            addVertex(coordCurr, normNext, [1, v], context);
            addVertex(coordCurr, Vector.neg(normNext), [0, v], context);
            indexPairs(1, context);

            var nonBoundaryLines = getNextNonBoundarySegment(line, currIndex + 1, tile_edge_tolerance);
            if (nonBoundaryLines) {
                extra_lines.push(nonBoundaryLines);
            }
        }

        normPrev = normNext;
        normNext = Vector.normalize(Vector.perp(coordCurr, coordNext));

        // Add join
        if (join_type === JOIN_TYPE.miter) {
            addMiter(v, coordCurr, normPrev, normNext, miter_len_sq, false, context);
        }
        else {
            addJoin(join_type, v, coordCurr, normPrev, normNext, false, context);
        }

        v += v_scale * Vector.length(Vector.sub(coordNext, coordCurr));
    }

    // LAST POINT
    coordCurr = coordNext;
    normPrev = normNext;

    if (closed_polygon) {
        // Close the polygon with a miter joint or butt cap if on a tile boundary
        normNext = Vector.normalize(Vector.perp(coordCurr, line[1]));
        endPolygon(coordCurr, normPrev, normNext, join_type, v, context);
    }
    else {
        // Finish the line strip
        addVertex(coordCurr, normPrev, [1, v], context);
        addVertex(coordCurr, Vector.neg(normPrev), [0, v], context);
        indexPairs(1, context);

        // If line ends at edge, don't add a cap
        if (!isCoordOutsideTile(coordCurr)) {
            addCap(coordCurr, v, normPrev, cap_type, false, context);
        }
    }
}

function getTileBoundaryIndex(line){
    if (isCoordOutsideTile(line[0])) {
        return 0;
    }

    for (var backIndex = 0; backIndex < line.length; backIndex++) {
        var coordCurr = line[line.length - 1 - backIndex];
        if (isCoordOutsideTile(coordCurr)) {
            return line.length - 1 - backIndex;
        }
    }

    return 0;
}

// Iterate through line from startIndex to find a segment not on a tile boundary, if any.
function getNextNonBoundarySegment (line, startIndex, tolerance) {
    var endIndex = startIndex;
    while (line[endIndex + 1] && outsideTile(line[endIndex], line[endIndex + 1], tolerance)) {
        endIndex++;
    }

    // If there is a line segment remaining that is within the tile, push it to the lines array
    return (line.length - endIndex >= 2) ? line.slice(endIndex) : false;
}

// Begin a polygon with a join connecting to the last segment (if valid join-type specified)
function startPolygon(coordCurr, normPrev, normNext, join_type, context){
    // If polygon starts on a tile boundary, don't add a join
    if (isCoordOutsideTile(coordCurr)) {
        addVertex(coordCurr, normNext, [1, 0], context);
        addVertex(coordCurr, Vector.neg(normNext), [0, 0], context);
    }
    else {
        // If polygon starts within a tile, add a join
        var v = 0;
        if (join_type === JOIN_TYPE.miter) {
            addMiter(v, coordCurr, normPrev, normNext, context.miter_len_sq, true, context);
        }
        else {
            addJoin(join_type, v, coordCurr, normPrev, normNext, true, context);
        }
    }
}

// End a polygon appropriately
function endPolygon(coordCurr, normPrev, normNext, join_type, v, context) {
    // If polygon ends on a tile boundary, don't add a join
    if (isCoordOutsideTile(coordCurr)) {
        addVertex(coordCurr, normNext, [1, 0], context);
        addVertex(coordCurr, Vector.neg(normNext), [0, 0], context);
    }
    else {
        // If polygon ends within a tile, add Miter or no joint (join added on startPolygon)
        var miterVec = createMiterVec(normPrev, normNext);

        if (join_type === JOIN_TYPE.miter && Vector.lengthSq(miterVec) > context.miter_len_sq) {
            join_type = JOIN_TYPE.bevel; // switch to bevel
        }

        if (join_type === JOIN_TYPE.miter) {
            addVertex(coordCurr, miterVec, [0, v], context);
            addVertex(coordCurr, Vector.neg(miterVec), [1, v], context);
            indexPairs(1, context);
        }
        else {
            addVertex(coordCurr, normPrev, [0, v], context);
            addVertex(coordCurr, Vector.neg(normPrev), [1, v], context);
            indexPairs(1, context);
        }
    }
}

function createMiterVec(normPrev, normNext) {
    var miterVec = Vector.normalize(Vector.add(normPrev, normNext));
    var scale = 2 / (1 + Math.abs(Vector.dot(normPrev, miterVec)));
    return Vector.mult(miterVec, scale * scale);
}

// Add a miter vector or a join if the miter is too sharp
function addMiter (v, coordCurr, normPrev, normNext, miter_len_sq, isBeginning, context) {
    var miterVec = createMiterVec(normPrev, normNext);

    //  Miter limit: if miter join is too sharp, convert to bevel instead
    if (Vector.lengthSq(miterVec) > miter_len_sq) {
        addJoin(JOIN_TYPE.miter, v, coordCurr, normPrev, normNext, isBeginning, context);
    }
    else {
        addVertex(coordCurr, miterVec, [1, v], context);
        addVertex(coordCurr, Vector.neg(miterVec), [0, v], context);
        if (!isBeginning) {
            indexPairs(1, context);
        }
    }
}

// Add a bevel or round join
function addJoin(join_type, v, coordCurr, normPrev, normNext, isBeginning, context) {
    var miterVec = createMiterVec(normPrev, normNext);

    if (!isBeginning) {
        addVertex(coordCurr, miterVec, [1, v], context);
        addVertex(coordCurr, Vector.neg(normPrev), [0, v], context);
        indexPairs(1, context);
    }

    if (join_type === JOIN_TYPE.bevel) {
        addBevel(coordCurr,
            Vector.neg(normPrev), miterVec, Vector.neg(normNext),
            [0, v], [1, v], [0, v],
            context
        );
    }
    else if (join_type === JOIN_TYPE.round) {
        addFan(coordCurr,
            Vector.neg(normPrev), miterVec, Vector.neg(normNext),
            [0, v], [1, v], [0, v],
            false, context
        );
    }

    addVertex(coordCurr, miterVec, [1, v], context);
    addVertex(coordCurr, Vector.neg(normNext), [0, v], context);
}

// Add indices to vertex_elements
function indexPairs(num_pairs, context){
    var vertex_elements = context.vertex_data.vertex_elements;
    var num_vertices = context.vertex_data.vertex_count;
    var offset = num_vertices - 2 * num_pairs - 2;

    for (var i = 0; i < num_pairs; i++){
        vertex_elements.push(offset + 2 * i + 2);
        vertex_elements.push(offset + 2 * i + 1);
        vertex_elements.push(offset + 2 * i + 0);
        vertex_elements.push(offset + 2 * i + 2);
        vertex_elements.push(offset + 2 * i + 3);
        vertex_elements.push(offset + 2 * i + 1);
    }
}

function addVertex(coordinate, normal, uv, context) {
    var vertex_template = context.vertex_template;
    var vertex_data = context.vertex_data;

    buildVertexTemplate(vertex_template, coordinate, uv, normal, context);
    vertex_data.addVertex(vertex_template);
}

function buildVertexTemplate (vertex_template, vertex, texture_coord, scale, context) {
    // set vertex position
    vertex_template[0] = vertex[0];
    vertex_template[1] = vertex[1];

    // set UVs
    if (context.texcoord_index && texture_coord) {
        vertex_template[context.texcoord_index + 0] = texture_coord[0] * context.texcoord_normalize;
        vertex_template[context.texcoord_index + 1] = texture_coord[1] * context.texcoord_normalize;
    }

    // set Scaling vertex (X, Y normal direction + Z half_width as attribute)
    if (context.scaling_index) {
        vertex_template[context.scaling_index + 0] = scale[0] * context.scaling_normalize;
        vertex_template[context.scaling_index + 1] = scale[1] * context.scaling_normalize;
        vertex_template[context.scaling_index + 2] = context.half_width;
    }
}

//  Tessalate a FAN geometry between points A       B
//  using their normals from a center        \ . . /
//  and interpolating their UVs               \ p /
//                                             \./
function addFan (coord, nA, nC, nB, uvA, uvC, uvB, isCap, context) {
    var cross = nA[0] * nB[1] - nA[1] * nB[0];
    var dot = Vector.dot(nA, nB);

    var angle = Math.atan2(cross, dot);
    while (angle >= Math.PI) {
        angle -= 2*Math.PI;
    }

    var numTriangles = trianglesPerArc(angle, context.half_width);
    if (numTriangles < 1) {
        return;
    }

    var pivotIndex = context.vertex_data.vertex_count;
    var vertex_elements = context.vertex_data.vertex_elements;

    addVertex(coord, nC, uvC, context);
    addVertex(coord, nA, uvA, context);

    var blade = nA;

    if (context.texcoord_index !== undefined) {
        var uvCurr;
        if (isCap){
            uvCurr = [];
            var affine_uvCurr = Vector.sub(uvA, uvC);
        }
        else {
            uvCurr = Vector.set(uvA);
            var uv_delta = Vector.div(Vector.sub(uvB, uvA), numTriangles);
        }
    }

    var angle_step = angle / numTriangles;
    for (var i = 0; i < numTriangles; i++) {
        blade = Vector.rot(blade, angle_step);

        if (context.texcoord_index !== undefined) {
            if (isCap){
                // UV textures go "through" the cap
                affine_uvCurr = Vector.rot(affine_uvCurr, angle_step);
                uvCurr[0] = affine_uvCurr[0] + uvC[0];
                uvCurr[1] = affine_uvCurr[1] * context.half_width * context.v_scale + uvC[1]; // scale the v-coordinate
            }
            else {
                // UV textures go "around" the join
                uvCurr = Vector.add(uvCurr, uv_delta);
            }
        }

        addVertex(coord, blade, uvCurr, context);

        vertex_elements.push(pivotIndex + i + ((cross > 0) ? 2 : 1));
        vertex_elements.push(pivotIndex);
        vertex_elements.push(pivotIndex + i + ((cross > 0) ? 1 : 2));
    }
}

//  addBevel    A ----- B
//             / \     / \
//           /   /\   /\  \
//              /  \ /  \  \
//                / C \
function addBevel (coord, nA, nC, nB, uA, uC, uB, context) {
    var pivotIndex = context.vertex_data.vertex_count;

    addVertex(coord, nC, uC, context);
    addVertex(coord, nA, uA, context);
    addVertex(coord, nB, uB, context);

    var orientation = nA[0] * nB[1] - nA[1] * nB[0] > 0;

    var vertex_elements = context.vertex_data.vertex_elements;

    if (orientation) {
        vertex_elements.push(pivotIndex + 2);
        vertex_elements.push(pivotIndex + 0);
        vertex_elements.push(pivotIndex + 1);
    } else {
        vertex_elements.push(pivotIndex + 1);
        vertex_elements.push(pivotIndex + 0);
        vertex_elements.push(pivotIndex + 2);
    }
}

//  Function to add the vertex need for line caps,
//  because re-use the buffers needs to be at the end
function addCap (coord, v, normal, type, isBeginning, context) {
    var neg_normal = Vector.neg(normal);

    switch (type){
        case CAP_TYPE.square:
            var tangent;
            if (isBeginning){
                tangent = [normal[1], -normal[0]];

                addVertex(coord, Vector.add(normal, tangent), [1, v], context);
                addVertex(coord, Vector.add(neg_normal, tangent), [0, v], context);

                // Add length of square cap to texture coordinate
                v += context.half_width * context.v_scale;

                addVertex(coord, normal, [1, v], context);
                addVertex(coord, neg_normal, [0, v], context);
            }
            else {
                tangent = [-normal[1], normal[0]];

                addVertex(coord, normal, [1, v], context);
                addVertex(coord, neg_normal, [0, v], context);

                // Add length of square cap to texture coordinate
                v += context.half_width * context.v_scale;

                addVertex(coord, Vector.add(normal, tangent), [1, v], context);
                addVertex(coord, Vector.add(neg_normal, tangent), [0, v], context);
            }

            indexPairs(1, context);
            break;
        case CAP_TYPE.round:
            var nA, nB, uvA, uvB, uvC;
            if (isBeginning) {
                nA = normal;
                nB = neg_normal;

                if (context.texcoord_index !== undefined){
                    v += context.half_width * context.v_scale;
                    uvA = [1, v];
                    uvB = [0, v];
                    uvC = [0.5, v];
                }
            }
            else {
                nA = neg_normal;
                nB = normal;

                if (context.texcoord_index !== undefined){
                    uvA = [0, v];
                    uvB = [1, v];
                    uvC = [0.5, v];
                }
            }

            addFan(coord,
                nA, zero_vec2, nB,
                uvA, uvC, uvB,
                true, context
            );

            break;
        case CAP_TYPE.butt:
            return;
    }
}

// Calculate number of triangles for a fan given an angle and line width
function trianglesPerArc (angle, width) {
    if (angle < 0) {
        angle = -angle;
    }

    var numTriangles = (width > 2 * DEFAULT.MIN_FAN_WIDTH) ? Math.log2(width / DEFAULT.MIN_FAN_WIDTH) : 1;
    return Math.ceil(angle / Math.PI * numTriangles);
}

// Cyclically permute closed line starting at an index
function permuteLine(line, startIndex){
    var newLine = [];
    for (let i = 0; i < line.length; i++){
        var index = (i + startIndex) % line.length;
        // skip the first (repeated) index
        if (index !== 0) {
            newLine.push(line[index]);
        }
    }
    newLine.push(newLine[0]);
    return newLine;
}<|MERGE_RESOLUTION|>--- conflicted
+++ resolved
@@ -59,7 +59,7 @@
     if (texcoord_index) {
         texcoord_normalize = texcoord_normalize || DEFAULT.TEXCOORD_NORMALIZE;
         texcoord_ratio = texcoord_ratio || DEFAULT.TEXCOORD_RATIO;
-        v_scale = 1 / (width * texcoord_ratio * v_scale_adjust); // scales line texture as a ratio of the line's width
+        v_scale = 1 / (texcoord_width * texcoord_ratio * v_scale_adjust); // scales line texture as a ratio of the line's width
     }
 
     // Values that are constant for each line and are passed to helper functions
@@ -77,16 +77,8 @@
         scaling_normalize,
         v_scale,
         texcoord_index,
-<<<<<<< HEAD
-        texcoords: texcoord_index && [],
-        texcoord_normalize,
-        min_u, min_v, max_u, max_v,
-        v_scale: 1 / ((texcoord_width * texcoord_ratio) * v_scale_adjust), // scales line texture as a ratio of the line's width
-        total_dist: 0,
-        num_pairs: 0
-=======
+        texcoord_width,
         texcoord_normalize
->>>>>>> 053829a6
     };
 
     // Buffer for extra lines to process
@@ -157,7 +149,7 @@
         // If line begins at edge, don't add a cap
         if (!isCoordOutsideTile(coordCurr)) {
             addCap(coordCurr, v, normNext, cap_type, true, context);
-            v += v_scale * context.half_width;
+            if (cap_type !== CAP_TYPE.butt) v += 0.5 * v_scale * context.texcoord_width;
         }
 
         // Add first pair of points for the line strip
@@ -441,7 +433,7 @@
                 // UV textures go "through" the cap
                 affine_uvCurr = Vector.rot(affine_uvCurr, angle_step);
                 uvCurr[0] = affine_uvCurr[0] + uvC[0];
-                uvCurr[1] = affine_uvCurr[1] * context.half_width * context.v_scale + uvC[1]; // scale the v-coordinate
+                uvCurr[1] = affine_uvCurr[1] * context.texcoord_width * context.v_scale + uvC[1]; // scale the v-coordinate
             }
             else {
                 // UV textures go "around" the join
@@ -499,7 +491,7 @@
                 addVertex(coord, Vector.add(neg_normal, tangent), [0, v], context);
 
                 // Add length of square cap to texture coordinate
-                v += context.half_width * context.v_scale;
+                v += 0.5 * context.texcoord_width * context.v_scale;
 
                 addVertex(coord, normal, [1, v], context);
                 addVertex(coord, neg_normal, [0, v], context);
@@ -511,7 +503,7 @@
                 addVertex(coord, neg_normal, [0, v], context);
 
                 // Add length of square cap to texture coordinate
-                v += context.half_width * context.v_scale;
+                v += 0.5 * context.texcoord_width * context.v_scale;
 
                 addVertex(coord, Vector.add(normal, tangent), [1, v], context);
                 addVertex(coord, Vector.add(neg_normal, tangent), [0, v], context);
@@ -526,7 +518,7 @@
                 nB = neg_normal;
 
                 if (context.texcoord_index !== undefined){
-                    v += context.half_width * context.v_scale;
+                    v += 0.5 * context.texcoord_width * context.v_scale;
                     uvA = [1, v];
                     uvB = [0, v];
                     uvC = [0.5, v];

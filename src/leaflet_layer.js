import Utils from './utils';
import Scene from './scene';

import log from 'loglevel';

<<<<<<< HEAD
export var LeafletLayer = L.GridLayer.extend({

    initialize: function (options) {
        L.setOptions(this, options);
        this.createScene();
        this.hooks = {};
    },

    createScene: function () {
        this.scene = Scene.create({
            tile_source: this.options.vectorTileSource,
            layers: this.options.vectorLayers,
            config: this.options.vectorStyles
        }, {
            numWorkers: this.options.numWorkers,
            preRender: this.options.preRender,
            postRender: this.options.postRender,
            logLevel: this.options.logLevel,
            // advanced option, app will have to manually called scene.render() per frame
            disableRenderLoop: this.options.disableRenderLoop
        });
    },

    // Finish initializing scene and setup events when layer is added to map
    onAdd: function () {
        if (!this.scene) {
            this.createScene();
        }
=======
// Exports must appear outside a function, but will only be defined in main thread (below)
export var LeafletLayer;
export function leafletLayer(options) {
    return new LeafletLayer(options);
}

// Leaflet layer functionality is only defined in main thread
Utils.inMainThread(() => {
>>>>>>> ec88e6eb

    LeafletLayer = L.GridLayer.extend({

        initialize: function (options) {
            L.setOptions(this, options);
            this.createScene();
            this.hooks = {};
        },

        createScene: function () {
            this.scene = Scene.create({
                tile_source: this.options.vectorTileSource,
                layers: this.options.vectorLayers,
                styles: this.options.vectorStyles
            }, {
                numWorkers: this.options.numWorkers,
                preRender: this.options.preRender,
                postRender: this.options.postRender,
                // advanced option, app will have to manually called scene.render() per frame
                disableRenderLoop: this.options.disableRenderLoop,
                workerUrl: this.options.workerUrl
            });
        },

        // Finish initializing scene and setup events when layer is added to map
        onAdd: function () {
            if (!this.scene) {
                this.createScene();
            }

            L.GridLayer.prototype.onAdd.apply(this, arguments);

            this.hooks.tileunload = (event) => {
                // TODO: not expecting leaflet to fire this event for tiles that simply pan
                // out of bounds when 'unloadInvisibleTiles' option is set, but it's firing
                // since upgrading to latest master branch - force-checking for now
                if (this.options.unloadInvisibleTiles) {
                    var tile = event.tile;
                    var key = tile.getAttribute('data-tile-key');
                    this.scene.removeTile(key);
                }
            };
            this.on('tileunload', this.hooks.tileunload);

            this.hooks.resize = () => {
                var size = this._map.getSize();
                this.scene.resizeMap(size.x, size.y);
            };
            this._map.on('resize', this.hooks.resize);

            this.hooks.move = () => {
                var center = this._map.getCenter();
                this.scene.setCenter(center.lng, center.lat);
                this.scene.immediateRedraw();
            };
            this._map.on('move', this.hooks.move);

            this.hooks.zoomstart = () => {
                this.scene.startZoom();
            };
            this._map.on('zoomstart', this.hooks.zoomstart);

            this.hooks.zoomend = () => {
                this.scene.setZoom(this._map.getZoom());
            };
            this._map.on('zoomend', this.hooks.zoomend);

            this.hooks.dragstart = () => {
                this.scene.panning = true;
            };
            this._map.on('dragstart', this.hooks.dragstart);

            this.hooks.dragend = () => {
                this.scene.panning = false;
            };
            this._map.on('dragend', this.hooks.dragend);

            // Canvas element will be inserted after map container (leaflet transforms shouldn't be applied to the GL canvas)
            // TODO: find a better way to deal with this? right now GL map only renders correctly as the bottom layer
            this.scene.container = this._map.getContainer();

            var center = this._map.getCenter();
            this.scene.setCenter(center.lng, center.lat, this._map.getZoom());

            // Use leaflet's existing event system as the callback mechanism
            this.scene.init().then(() => {
                log.debug('Scene.init() succeeded');
                this.fire('init');
            }, (error) => {
                log.error('Scene.init() failed with error:', error);
                throw error;
            });
        },

        onRemove: function () {
            L.GridLayer.prototype.onRemove.apply(this, arguments);

            this.off('tileunload', this.hooks.tileunload);
            this._map.off('resize', this.hooks.resize);
            this._map.off('move', this.hooks.move);
            this._map.off('zoomstart', this.hooks.zoomstart);
            this._map.off('zoomend', this.hooks.zoomend);
            this._map.off('dragstart', this.hooks.dragstart);
            this._map.off('dragend', this.hooks.dragend);
            this.hooks = {};

            if (this.scene) {
                this.scene.destroy();
                this.scene = null;
            }
        },

        createTile: function (coords) {
            var div = document.createElement('div');
            this.scene.loadTile(coords, { debugElement: div });
            return div;
        },

        render: function () {
            if (!this.scene) {
                return;
            }
            this.scene.render();
        }

    });

});<|MERGE_RESOLUTION|>--- conflicted
+++ resolved
@@ -3,36 +3,6 @@
 
 import log from 'loglevel';
 
-<<<<<<< HEAD
-export var LeafletLayer = L.GridLayer.extend({
-
-    initialize: function (options) {
-        L.setOptions(this, options);
-        this.createScene();
-        this.hooks = {};
-    },
-
-    createScene: function () {
-        this.scene = Scene.create({
-            tile_source: this.options.vectorTileSource,
-            layers: this.options.vectorLayers,
-            config: this.options.vectorStyles
-        }, {
-            numWorkers: this.options.numWorkers,
-            preRender: this.options.preRender,
-            postRender: this.options.postRender,
-            logLevel: this.options.logLevel,
-            // advanced option, app will have to manually called scene.render() per frame
-            disableRenderLoop: this.options.disableRenderLoop
-        });
-    },
-
-    // Finish initializing scene and setup events when layer is added to map
-    onAdd: function () {
-        if (!this.scene) {
-            this.createScene();
-        }
-=======
 // Exports must appear outside a function, but will only be defined in main thread (below)
 export var LeafletLayer;
 export function leafletLayer(options) {
@@ -41,7 +11,6 @@
 
 // Leaflet layer functionality is only defined in main thread
 Utils.inMainThread(() => {
->>>>>>> ec88e6eb
 
     LeafletLayer = L.GridLayer.extend({
 
@@ -55,14 +24,14 @@
             this.scene = Scene.create({
                 tile_source: this.options.vectorTileSource,
                 layers: this.options.vectorLayers,
-                styles: this.options.vectorStyles
+                config: this.options.vectorStyles
             }, {
                 numWorkers: this.options.numWorkers,
                 preRender: this.options.preRender,
                 postRender: this.options.postRender,
+                logLevel: this.options.logLevel,
                 // advanced option, app will have to manually called scene.render() per frame
-                disableRenderLoop: this.options.disableRenderLoop,
-                workerUrl: this.options.workerUrl
+                disableRenderLoop: this.options.disableRenderLoop
             });
         },
 

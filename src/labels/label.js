--- conflicted
+++ resolved
@@ -10,12 +10,9 @@
         this.size = size;
         this.layout = layout;
         this.position = null;
-<<<<<<< HEAD
         this.anchor = Array.isArray(this.layout.anchor) ? this.layout.anchor[0] : this.layout.anchor; // initial anchor
         this.placed = null;
-=======
         this.offset = options.offset;
->>>>>>> 487b7d0d
         this.aabb = null;
         this.obb = null;
     }
@@ -80,31 +77,8 @@
 
     // Whether the label should be discarded
     // Depends on whether label must fit in the tile bounds, and if so, can it be moved to fit there
-<<<<<<< HEAD
-    // `exclude` is an optional label to exclude from collisions with this label
-    // (e.g. useful for linked objects that shouldn't affect each other's placement)
-    discard (bboxes, exclude = null) {
-        // Should the label be culled if it can't fit inside the tile bounds?
-        if (this.layout.cull_from_tile) {
-            let in_tile = this.inTileBounds();
-
-            // If it doesn't fit, should we try to move it into the tile bounds?
-            if (!in_tile && this.layout.move_into_tile) {
-                // Can we fit the label into the tile?
-                if (!this.moveIntoTile()) {
-                    return true; // can't fit in tile, discard
-                }
-            } else if (!in_tile) {
-                return true; // out of tile bounds, discard
-            }
-        }
-
-        // If the label hasn't been discarded yet, check to see if it's occluded by other labels
+    discard (bboxes) {
         return this.occluded(bboxes, exclude);
-=======
-    discard (bboxes) {
-        return this.occluded(bboxes);
->>>>>>> 487b7d0d
     }
 }
 

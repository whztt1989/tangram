/*global Scene */
import log from 'loglevel';
import {Geo} from './geo';
import Utils from './utils';
import WorkerBroker from './worker_broker';
import {Style} from './style';
import {GL} from './gl/gl';
import {GLBuilders} from './gl/gl_builders';
import GLProgram from './gl/gl_program';
import GLTexture from './gl/gl_texture';
import {ModeManager} from './gl/gl_modes';
import Camera from './camera';

import Queue from 'queue-async';
import yaml from 'js-yaml';
import glMatrix from 'gl-matrix';
var mat4 = glMatrix.mat4;
var vec3 = glMatrix.vec3;

// Global setup
Utils.runIfInMainThread(() => { findBaseLibraryURL(); }); // on main thread only (skip in web worker)
Scene.tile_scale = 4096; // coordinates are locally scaled to the range [0, tile_scale]
Geo.setTileScale(Scene.tile_scale);
GLBuilders.setTileScale(Scene.tile_scale);
GLProgram.defines.TILE_SCALE = Scene.tile_scale;

// Layers & styles: pass an object directly, or a URL as string to load remotely
// TODO, convert this to the class sytnax once we get the runtime
// working, IW
export default function Scene(tile_source, layer_source, style_source, options) {
    options = options || {};
    this.initialized = false;

    this.tile_source = tile_source;
    this.tiles = {};
    this.queued_tiles = [];
    this.num_workers = options.numWorkers || 2;
    this.allow_cross_domain_workers = (options.allowCrossDomainWorkers === false ? false : true);

    this.layer_source = layer_source;
    this.style_source = style_source;
    this.layers = null;
    this.styles = null;

    this.building = null;                           // tracks current scnee building state (tiles being built, callback when finished, etc.)
    this.dirty = true;                              // request a redraw
    this.animated = false;                          // request redraw every frame
    this.preRender = options.preRender;             // optional pre-rendering hook
    this.postRender = options.postRender;           // optional post-rendering hook
    this.render_loop = !options.disableRenderLoop;  // disable render loop - app will have to manually call Scene.render() per frame

    this.frame = 0;
    this.zoom = null;
    this.center = null;
    this.device_pixel_ratio = window.devicePixelRatio || 1;

    this.zooming = false;
    this.panning = false;
    this.logLevel = options.logLevel || 'debug';
    log.setLevel(this.logLevel);

    this.container = options.container;

    this.resetTime();
}

Scene.create = function ({tile_source, layers, styles}, options = {}) {
    return new Scene(tile_source, layers, styles, options);
};

Scene.prototype.init = function (callback) {
    if (this.initialized) {
        return false;
    }
    this.initializing = true;

    // Load scene definition (layers, styles, etc.), then create modes & workers
    this.loadScene(() => {
        var queue = Queue();

        // Create rendering modes
        queue.defer(complete => {
            this.modes = Scene.createModes(this.styles.modes);
            this.updateActiveModes();
            complete();
        });

        // Create web workers
        queue.defer(complete => {
            this.createWorkers(complete);
        });

        // Then create GL context
        queue.await(() => {
            // Create canvas & GL
            this.container = this.container || document.body;
            this.canvas = document.createElement('canvas');
            this.canvas.style.position = 'absolute';
            this.canvas.style.top = 0;
            this.canvas.style.left = 0;
            this.canvas.style.zIndex = -1;
            this.container.appendChild(this.canvas);

            this.gl = GL.getContext(this.canvas);
            this.resizeMap(this.container.clientWidth, this.container.clientHeight);

            // this.zoom_step = 0.02; // for fractional zoom user adjustment
            this.last_render_count = null;
            this.initInputHandlers();

            this.createCamera();
            this.createLighting();
            this.initSelectionBuffer();

            // Init GL context for modes
            for (var mode of Utils.values(this.modes)) {
                mode.setGL(this.gl);
            }
            this.updateModes(() => {
                this.initializing = false;
                this.initialized = true;
                if (typeof callback === 'function') {
                    callback();
                }
            });

            if (this.render_loop !== false) {
                this.setupRenderLoop();
            }
<<<<<<< HEAD

            this.initialized = true;
            this.render();

            if (typeof callback === 'function') {
                callback();
            }
=======
>>>>>>> 525dab9a
        });
    });
};

Scene.prototype.destroy = function () {
    this.initialized = false;
    this.renderLoop = () => {}; // set to no-op because a null can cause requestAnimationFrame to throw

    if (this.canvas && this.canvas.parentNode) {
        this.canvas.parentNode.removeChild(this.canvas);
        this.canvas = null;
    }
    this.container = null;

    if (this.gl) {
        this.gl.deleteFramebuffer(this.fbo);
        this.fbo = null;

        GLTexture.destroy(this.gl);
        ModeManager.destroy(this.gl);
        this.modes = {};

        this.gl = null;
    }

    if (Array.isArray(this.workers)) {
        this.workers.forEach((worker) => {
            worker.terminate();
        });
        this.workers = null;
    }

    this.tiles = {}; // TODO: probably destroy each tile separately too
};

Scene.prototype.initSelectionBuffer = function () {
    // Selection state tracking
    this.pixel = new Uint8Array(4);
    this.pixel32 = new Float32Array(this.pixel.buffer);
<<<<<<< HEAD
    this.selection_requests = {};
=======
    this.selection_point = {x: 0, y: 0};
>>>>>>> 525dab9a
    this.selected_feature = null;
    this.selection_callback_timer = null;
    this.selection_frame_delay = 5; // delay from selection render to framebuffer sample, to avoid CPU/GPU sync lock

    // Frame buffer for selection
    // TODO: initiate lazily in case we don't need to do any selection
    this.fbo = this.gl.createFramebuffer();
    this.gl.bindFramebuffer(this.gl.FRAMEBUFFER, this.fbo);
    this.fbo_size = { width: 256, height: 256 }; // TODO: make configurable / adaptive based on canvas size
    this.fbo_size.aspect = this.fbo_size.width / this.fbo_size.height;
    this.gl.viewport(0, 0, this.fbo_size.width, this.fbo_size.height);

    // Texture for the FBO color attachment
    var fbo_texture = new GLTexture(this.gl, 'selection_fbo');
    fbo_texture.setData(this.fbo_size.width, this.fbo_size.height, null, { filtering: 'nearest' });
    this.gl.framebufferTexture2D(this.gl.FRAMEBUFFER, this.gl.COLOR_ATTACHMENT0, this.gl.TEXTURE_2D, fbo_texture.texture, 0);

    // Renderbuffer for the FBO depth attachment
    var fbo_depth_rb = this.gl.createRenderbuffer();
    this.gl.bindRenderbuffer(this.gl.RENDERBUFFER, fbo_depth_rb);
    this.gl.renderbufferStorage(this.gl.RENDERBUFFER, this.gl.DEPTH_COMPONENT16, this.fbo_size.width, this.fbo_size.height);
    this.gl.framebufferRenderbuffer(this.gl.FRAMEBUFFER, this.gl.DEPTH_ATTACHMENT, this.gl.RENDERBUFFER, fbo_depth_rb);

    this.gl.bindFramebuffer(this.gl.FRAMEBUFFER, null);
    this.gl.viewport(0, 0, this.canvas.width, this.canvas.height);
};

Scene.prototype.createObjectURL = function () {
    return (window.URL && window.URL.createObjectURL) || (window.webkitURL && window.webkitURL.createObjectURL);
};

// Web workers handle heavy duty tile construction: networking, geometry processing, etc.
Scene.prototype.createWorkers = function (callback) {
    var queue = Queue();
    // TODO, we should move the url to a config file
    var worker_url = `${Scene.library_base_url}tangram-worker.${Scene.library_type}.js?${+new Date()}`;

    // Load & instantiate workers
    queue.defer((done) => {
        // Local object URLs supported?
        var createObjectURL = this.createObjectURL();
        if (createObjectURL && this.allow_cross_domain_workers) {
            // To allow workers to be loaded cross-domain, first load worker source via XHR, then create a local URL via a blob

            Utils.xhr(worker_url, (error, resp, body) => {
                if (error) { throw error; }
                var worker_local_url = createObjectURL(new Blob([body], { type: 'application/javascript' }));
                this.makeWorkers(worker_local_url);
                done();
            });
        } else { // Traditional load from remote URL
            this.makeWorkers(worker_url);
            done();
        }
    });

    // Init workers
    queue.await(() => {
        this.workers.forEach((worker) => {
            WorkerBroker.addWorker(worker);

            // TODO: replace these with new WorkerBroker pattern
            worker.addEventListener('message', this.workerBuildTileCompleted.bind(this));
            worker.addEventListener('message', this.workerLogMessage.bind(this));
        });

        this.next_worker = 0;
        this.selection_map_worker_size = {};

        if (typeof callback === 'function') {
            callback();
        }
    });
};

// Instantiate workers from URL
Scene.prototype.makeWorkers = function (url) {
    this.workers = [];
    for (var w=0; w < this.num_workers; w++) {
        this.workers.push(new Worker(url));
        this.workers[w].postMessage({
            type: 'init',
            worker_id: w,
            num_workers: this.num_workers
        });
    }
};

// Post a message about a tile to the next worker (round robbin)
Scene.prototype.workerPostMessageForTile = function (tile, message) {
    if (tile.worker == null) {
        tile.worker = this.next_worker;
        this.next_worker = (tile.worker + 1) % this.workers.length;
    }
    this.workers[tile.worker].postMessage(message);
};

Scene.prototype.setCenter = function (lng, lat) {
    this.center = { lng: lng, lat: lat };
    this.dirty = true;
};

Scene.prototype.startZoom = function () {
    this.last_zoom = this.zoom;
    this.zooming = true;
};

Scene.prototype.preserve_tiles_within_zoom = 2;
Scene.prototype.setZoom = function (zoom) {
    // Schedule GL tiles for removal on zoom
    var below = zoom;
    var above = zoom;
    if (this.last_zoom != null) {
        log.trace(`scene.last_zoom: ${this.last_zoom}`);
        if (Math.abs(zoom - this.last_zoom) <= this.preserve_tiles_within_zoom) {
            if (zoom > this.last_zoom) {
                below = zoom - this.preserve_tiles_within_zoom;
            }
            else {
                above = zoom + this.preserve_tiles_within_zoom;
            }
        }
    }

    this.last_zoom = this.zoom;
    this.zoom = zoom;
    this.capped_zoom = Math.min(~~this.zoom, this.tile_source.max_zoom || ~~this.zoom);
    this.zooming = false;
    this.updateMeterView();

    this.removeTilesOutsideZoomRange(below, above);
    this.dirty = true;
};

Scene.prototype.updateMeterView = function () {
    this.meters_per_pixel = Geo.metersPerPixel(this.zoom);

    // Size of the half-viewport in meters at current zoom
    if (this.css_size !== undefined) { // TODO: replace this check?
        this.meter_zoom = {
            x: this.css_size.width / 2 * this.meters_per_pixel,
            y: this.css_size.height / 2 * this.meters_per_pixel
        };
    }
};

Scene.prototype.removeTilesOutsideZoomRange = function (below, above) {
    below = Math.min(below, this.tile_source.max_zoom || below);
    above = Math.min(above, this.tile_source.max_zoom || above);

    var remove_tiles = [];
    for (var t in this.tiles) {
        var tile = this.tiles[t];
        if (tile.coords.z < below || tile.coords.z > above) {
            remove_tiles.push(t);
        }
    }
    for (var r=0; r < remove_tiles.length; r++) {
        var key = remove_tiles[r];
        log.debug(`removed ${key} (outside range [${below}, ${above}])`);
        this.removeTile(key);
    }
};

Scene.prototype.setBounds = function (sw, ne) {
    this.bounds = {
        sw: { lng: sw.lng, lat: sw.lat },
        ne: { lng: ne.lng, lat: ne.lat }
    };

    var buffer = 200 * this.meters_per_pixel; // pixels -> meters

    var [swX, swY] = Geo.latLngToMeters([this.bounds.sw.lng, this.bounds.sw.lat]);
    var [neX, neY] = Geo.latLngToMeters([this.bounds.ne.lng, this.bounds.ne.lat]);

    this.buffered_meter_bounds = {
        sw: { x: swX, y: swY },
        ne: { x: neX, y: neY }
    };

    this.buffered_meter_bounds.sw.x -= buffer;
    this.buffered_meter_bounds.sw.y -= buffer;
    this.buffered_meter_bounds.ne.x += buffer;
    this.buffered_meter_bounds.ne.y += buffer;

    this.center_meters = {
        x: (this.buffered_meter_bounds.sw.x + this.buffered_meter_bounds.ne.x) / 2,
        y: (this.buffered_meter_bounds.sw.y + this.buffered_meter_bounds.ne.y) / 2
    };

    // Mark tiles as visible/invisible
    for (var t in this.tiles) {
        this.updateVisibilityForTile(this.tiles[t]);
    }

    this.dirty = true;
};

Scene.prototype.isTileInZoom = function (tile) {
    return (Math.min(tile.coords.z, this.tile_source.max_zoom || tile.coords.z) === this.capped_zoom);
};

// Update visibility and return true if changed
Scene.prototype.updateVisibilityForTile = function (tile) {
    var visible = tile.visible;
    tile.visible = this.isTileInZoom(tile) && Geo.boxIntersect(tile.bounds, this.buffered_meter_bounds);
    tile.center_dist = Math.abs(this.center_meters.x - tile.min.x) + Math.abs(this.center_meters.y - tile.min.y);
    return (visible !== tile.visible);
};

Scene.prototype.resizeMap = function (width, height) {
    this.dirty = true;

    this.css_size = { width: width, height: height };
    this.device_size = { width: Math.round(this.css_size.width * this.device_pixel_ratio), height: Math.round(this.css_size.height * this.device_pixel_ratio) };
    this.view_aspect = this.css_size.width / this.css_size.height;
    this.updateMeterView();

    this.canvas.style.width = this.css_size.width + 'px';
    this.canvas.style.height = this.css_size.height + 'px';
    this.canvas.width = this.device_size.width;
    this.canvas.height = this.device_size.height;

    this.gl.bindFramebuffer(this.gl.FRAMEBUFFER, null);
    this.gl.viewport(0, 0, this.canvas.width, this.canvas.height);
};

Scene.prototype.requestRedraw = function () {
    this.dirty = true;
};

// Determine a Z value that will stack features in a "painter's algorithm" style, first by layer, then by draw order within layer
// Features are assumed to be already sorted in desired draw order by the layer pre-processor
Scene.calculateZ = function (layer, tile, layer_offset, feature_offset) {
    // var layer_offset = layer_offset || 0;
    // var feature_offset = feature_offset || 0;
    var z = 0; // TODO: made this a no-op until revisiting where it should live - one-time calc here, in vertex layout/shader, etc.
    return z;
};

// Setup the render loop
Scene.prototype.setupRenderLoop = function ({ pre_render, post_render } = {}) {
    this.renderLoop = () => {
        if (this.initialized) {
            // Pre-render hook
            if (typeof this.preRender === 'function') {
                this.preRender();
            }

            // Render the scene
            this.render();

            // Post-render hook
            if (typeof this.postRender === 'function') {
                this.postRender();
            }
        }

        // Request the next frame
        window.requestAnimationFrame(this.renderLoop);
    };
    setTimeout(() => { this.renderLoop(); }, 0); // delay start by one tick
};

Scene.prototype.render = function () {
    this.loadQueuedTiles();

    // Render on demand
    if (this.dirty === false || this.initialized === false) {
        return false;
    }
    this.dirty = false; // subclasses can set this back to true when animation is needed

    this.renderGL();

    // Redraw every frame if animating
    if (this.animated === true) {
        this.dirty = true;
    }

    this.frame++;
    log.trace('Scene.render()');
    return true;
};

Scene.prototype.resetFrame = function () {
    if (!this.initialized) {
        return;
    }

    // Reset frame state
    var gl = this.gl;
    gl.clearColor(0.0, 0.0, 0.0, 1.0);
    gl.clear(gl.COLOR_BUFFER_BIT | gl.DEPTH_BUFFER_BIT);

    // TODO: unnecessary repeat?
    gl.enable(gl.DEPTH_TEST);
    gl.depthFunc(gl.LESS);
    gl.enable(gl.CULL_FACE);
    gl.cullFace(gl.BACK);
    // gl.enable(gl.BLEND);
    // gl.blendFunc(gl.SRC_ALPHA, gl.ONE_MINUS_SRC_ALPHA);
};

Scene.prototype.renderGL = function () {
    var gl = this.gl;

    this.input();
    this.resetFrame();

    // Map transforms
    if (!this.center) {
        return;
    }

    var [x, y] = Geo.latLngToMeters([this.center.lng, this.center.lat]);
    var center = {x, y};

    // Model-view matrices
    var tile_view_mat = mat4.create();
    var tile_world_mat = mat4.create();

    // Update camera
    this.camera.update();

    // Renderable tile list
    var renderable_tiles = [];
    for (var t in this.tiles) {
        var tile = this.tiles[t];
        if (tile.loaded === true && tile.visible === true) {
            renderable_tiles.push(tile);
        }
    }
    this.renderable_tiles_count = renderable_tiles.length;

    // Render main pass - tiles grouped by rendering mode (GL program)
    var render_count = 0;
    for (var mode in this.modes) {
        // Per-frame mode updates/animations
        // Called even if the mode isn't rendered by any current tiles, so time-based animations, etc. continue
        this.modes[mode].update();

        var gl_program = this.modes[mode].gl_program;
        if (gl_program == null || gl_program.compiled === false) {
            continue;
        }

        var first_for_mode = true;

        // Render tile GL geometries
        for (t in renderable_tiles) {
            tile = renderable_tiles[t];

            if (tile.gl_geometry[mode] != null) {
                // Setup mode if encountering for first time this frame
                // (lazy init, not all modes will be used in all screen views; some modes might be defined but never used)
                if (first_for_mode === true) {
                    first_for_mode = false;

                    gl_program.use();
                    this.modes[mode].setUniforms();

                    // TODO: don't set uniforms when they haven't changed
                    gl_program.uniform('2f', 'u_resolution', this.device_size.width, this.device_size.height);
                    gl_program.uniform('2f', 'u_aspect', this.view_aspect, 1.0);
                    gl_program.uniform('1f', 'u_time', ((+new Date()) - this.start_time) / 1000);
                    gl_program.uniform('1f', 'u_map_zoom', this.zoom); // Math.floor(this.zoom) + (Math.log((this.zoom % 1) + 1) / Math.LN2 // scale fractional zoom by log
                    gl_program.uniform('2f', 'u_map_center', center.x, center.y);
                    gl_program.uniform('1f', 'u_num_layers', this.layers.length);
                    gl_program.uniform('1f', 'u_meters_per_pixel', this.meters_per_pixel);

                    this.camera.setupProgram(gl_program);
                }

                // TODO: calc these once per tile (currently being needlessly re-calculated per-tile-per-mode)

                // Tile origin
                gl_program.uniform('2f', 'u_tile_origin', tile.min.x, tile.min.y);

                // Tile view matrix - transform tile space into view space (meters, relative to camera)
                mat4.identity(tile_view_mat);
                mat4.translate(tile_view_mat, tile_view_mat, vec3.fromValues(tile.min.x - center.x, tile.min.y - center.y, 0)); // adjust for tile origin & map center
                mat4.scale(tile_view_mat, tile_view_mat, vec3.fromValues(tile.span.x / Scene.tile_scale, -1 * tile.span.y / Scene.tile_scale, 1)); // scale tile local coords to meters
                gl_program.uniform('Matrix4fv', 'u_tile_view', false, tile_view_mat);

                // Tile world matrix - transform tile space into world space (meters, absolute mercator position)
                mat4.identity(tile_world_mat);
                mat4.translate(tile_world_mat, tile_world_mat, vec3.fromValues(tile.min.x, tile.min.y, 0));
                mat4.scale(tile_world_mat, tile_world_mat, vec3.fromValues(tile.span.x / Scene.tile_scale, -1 * tile.span.y / Scene.tile_scale, 1)); // scale tile local coords to meters
                gl_program.uniform('Matrix4fv', 'u_tile_world', false, tile_world_mat);

                // Render tile
                tile.gl_geometry[mode].render();
                render_count += tile.gl_geometry[mode].geometry_count;
            }
        }
    }

    // Render selection pass (if needed)
    // Slight variations on render pass code above - mostly because we're reusing uniforms from the main
    // mode program, for the selection program
    // TODO: reduce duplicated code w/main render pass above
    if (Object.keys(this.selection_requests).length > 0) {

        // TODO: queue callback till panning is over? coords where selection was requested are out of date
        if (this.panning) {
            return;
        }

        // Switch to FBO
        gl.bindFramebuffer(gl.FRAMEBUFFER, this.fbo);
        gl.viewport(0, 0, this.fbo_size.width, this.fbo_size.height);
        this.resetFrame();

        for (mode in this.modes) {
            gl_program = this.modes[mode].selection_gl_program;
            if (gl_program == null || gl_program.compiled === false) {
                continue;
            }

            first_for_mode = true;

            // Render tile GL geometries
            for (t in renderable_tiles) {
                tile = renderable_tiles[t];

                if (tile.gl_geometry[mode] != null) {
                    // Setup mode if encountering for first time this frame
                    if (first_for_mode === true) {
                        first_for_mode = false;

                        gl_program.use();
                        this.modes[mode].setUniforms();

                        gl_program.uniform('2f', 'u_resolution', this.fbo_size.width, this.fbo_size.height);
                        gl_program.uniform('2f', 'u_aspect', this.fbo_size.aspect, 1.0);
                        gl_program.uniform('1f', 'u_time', ((+new Date()) - this.start_time) / 1000);
                        gl_program.uniform('1f', 'u_map_zoom', this.zoom);
                        gl_program.uniform('2f', 'u_map_center', center.x, center.y);
                        gl_program.uniform('1f', 'u_num_layers', this.layers.length);
                        gl_program.uniform('1f', 'u_meters_per_pixel', this.meters_per_pixel);

                        this.camera.setupProgram(gl_program);
                    }

                    // Tile origin
                    gl_program.uniform('2f', 'u_tile_origin', tile.min.x, tile.min.y);

                    // Tile view matrix - transform tile space into view space (meters, relative to camera)
                    mat4.identity(tile_view_mat);
                    mat4.translate(tile_view_mat, tile_view_mat, vec3.fromValues(tile.min.x - center.x, tile.min.y - center.y, 0)); // adjust for tile origin & map center
                    mat4.scale(tile_view_mat, tile_view_mat, vec3.fromValues(tile.span.x / Scene.tile_scale, -1 * tile.span.y / Scene.tile_scale, 1)); // scale tile local coords to meters
                    gl_program.uniform('Matrix4fv', 'u_tile_view', false, tile_view_mat);

                    // Tile world matrix - transform tile space into world space (meters, absolute mercator position)
                    mat4.identity(tile_world_mat);
                    mat4.translate(tile_world_mat, tile_world_mat, vec3.fromValues(tile.min.x, tile.min.y, 0));
                    mat4.scale(tile_world_mat, tile_world_mat, vec3.fromValues(tile.span.x / Scene.tile_scale, -1 * tile.span.y / Scene.tile_scale, 1)); // scale tile local coords to meters
                    gl_program.uniform('Matrix4fv', 'u_tile_world', false, tile_world_mat);

                    // Render tile
                    tile.gl_geometry[mode].render();
                }
            }
        }

        // Delay reading the pixel result from the selection buffer to avoid CPU/GPU sync lock.
        // Calling readPixels synchronously caused a massive performance hit, presumably since it
        // forced this function to wait for the GPU to finish rendering and retrieve the texture contents.
        if (this.selection_callback_timer != null) {
            clearTimeout(this.selection_callback_timer);
        }
        this.selection_callback_timer = setTimeout(
            () => this.doFeatureSelectionRequests(),
            this.selection_frame_delay
        );

        // Reset to screen buffer
        gl.bindFramebuffer(gl.FRAMEBUFFER, null);
        gl.viewport(0, 0, this.canvas.width, this.canvas.height);
    }

    if (render_count !== this.last_render_count) {
        log.info(`Scene: rendered ${render_count} primitives`);
    }
    this.last_render_count = render_count;

    return true;
};

// Request feature selection
// Runs asynchronously, schedules selection buffer to be updated
Scene.prototype.getFeatureAt = function (pixel, callback) {
    if (typeof callback !== 'function') {
        throw new Error("Scene.getFeatureAt() called without a valid callback function");
    }

    if (!this.initialized) {
        callback(new Error("Scene.getFeatureAt() called before scene was initialized"));
        return;
    }

<<<<<<< HEAD
    // Queue requests for feature selection, and they will be picked up by the render loop
    this.selection_request_id = (this.selection_request_id + 1) || 0;
    this.selection_requests[this.selection_request_id] = {
        type: 'point',
        id: this.selection_request_id,
        point: {
            // TODO: move this pixel calc to a GL wrapper
            x: pixel.x * this.device_pixel_ratio,
            y: this.device_size.height - (pixel.y * this.device_pixel_ratio)
        },
        callback
    };
    this.dirty = true; // need to make sure the scene re-renders for these to be processed
=======
    this.selection_point = {
        x: pixel.x * this.device_pixel_ratio,
        y: this.device_size.height - (pixel.y * this.device_pixel_ratio)
    };

    this.selection_callback = callback;
    this.update_selection = true;
    this.dirty = true;
>>>>>>> 525dab9a
};

Scene.prototype.doFeatureSelectionRequests = function () {
    var gl = this.gl;

    gl.bindFramebuffer(gl.FRAMEBUFFER, this.fbo);

<<<<<<< HEAD
    for (var request of Utils.values(this.selection_requests)) {
        // This request was already sent to the worker, we're just awaiting its reply
        if (request.sent) {
            continue;
=======
    // Check selection map against FBO
    gl.readPixels(
        Math.floor(this.selection_point.x * this.fbo_size.width / this.device_size.width),
        Math.floor(this.selection_point.y * this.fbo_size.height / this.device_size.height),
        1, 1, gl.RGBA, gl.UNSIGNED_BYTE, this.pixel);
    var feature_key = (this.pixel[0] + (this.pixel[1] << 8) + (this.pixel[2] << 16) + (this.pixel[3] << 24)) >>> 0;

    // If feature found, ask appropriate web worker to lookup feature
    var worker_id = this.pixel[3];
    if (worker_id !== 255) { // 255 indicates an empty selection buffer pixel
        if (this.workers[worker_id] != null) {
            this.workers[worker_id].postMessage({
                type: 'getFeatureSelection',
                key: feature_key
            });
>>>>>>> 525dab9a
        }

        // TODO: support other selection types, such as features within a box
        if (request.type !== 'point') {
            continue;
        }

        // Check selection map against FBO
        gl.readPixels(
            Math.floor(request.point.x * this.fbo_size.width / this.device_size.width),
            Math.floor(request.point.y * this.fbo_size.height / this.device_size.height),
            1, 1, gl.RGBA, gl.UNSIGNED_BYTE, this.pixel);
        var feature_key = (this.pixel[0] + (this.pixel[1] << 8) + (this.pixel[2] << 16) + (this.pixel[3] << 24)) >>> 0;

        // console.log(
        //     Math.floor(request.point.x * this.fbo_size.width / this.device_size.width) + ", " +
        //     Math.floor(request.point.y * this.fbo_size.height / this.device_size.height) + ": (" +
        //     this.pixel[0] + ", " + this.pixel[1] + ", " + this.pixel[2] + ", " + this.pixel[3] + ")");

        // If feature found, ask appropriate web worker to lookup feature
        var worker_id = this.pixel[3];
        if (worker_id !== 255) { // 255 indicates an empty selection buffer pixel
            if (this.workers[worker_id] != null) {
                WorkerBroker.postMessageToWorker(
                    this.workers[worker_id],
                    'getFeatureSelection',
                    { id: request.id, key: feature_key },
                    (message) => this.workerGetFeatureSelection(message)
                );
            }
        }
        // No feature found, but still need to notify via callback
        else {
            this.workerGetFeatureSelection({ id: request.id, feature: null });
        }

        request.sent = true;
    }

    gl.bindFramebuffer(gl.FRAMEBUFFER, null);
};

// Called on main thread when a web worker finds a feature in the selection buffer
Scene.prototype.workerGetFeatureSelection = function (message) {
    var request = this.selection_requests[message.id];
    if (!request) {
        throw new Error("Scene.workerGetFeatureSelection() called without any message");
    }

    var feature = message.feature;
    var changed = false;
    if ((feature != null && this.selected_feature == null) ||
        (feature == null && this.selected_feature != null) ||
        (feature != null && this.selected_feature != null && feature.id !== this.selected_feature.id)) {
        changed = true;
    }

    this.selected_feature = feature; // store the most recently selected feature

    // Send the feature info the callback
    if (typeof request.callback === 'function') {
        request.callback({ feature, changed, request });
    }
    delete this.selection_requests[message.id]; // done processing this request
};

// Queue a tile for load
Scene.prototype.loadTile = function (...args) {
    this.queued_tiles[this.queued_tiles.length] = args;
};

// Load all queued tiles
Scene.prototype.loadQueuedTiles = function () {
    if (!this.initialized) {
        return;
    }

    if (this.queued_tiles.length === 0) {
        return;
    }

    for (var t=0; t < this.queued_tiles.length; t++) {
        this._loadTile.apply(this, this.queued_tiles[t]);
    }

    this.queued_tiles = [];
};

// Load a single tile
Scene.prototype._loadTile = function (coords, div, callback) {
    // Overzoom?
    if (coords.z > this.tile_source.max_zoom) {
        var zgap = coords.z - this.tile_source.max_zoom;
        var original_tile = [coords.x, coords.y, coords.z].join('/');
        coords.x = ~~(coords.x / Math.pow(2, zgap));
        coords.y = ~~(coords.y / Math.pow(2, zgap));
        coords.display_z = coords.z; // z without overzoom
        coords.z -= zgap;
        log.trace(`adjusted for overzoom, tile ${original_tile} -> ${[coords.x, coords.y, coords.z].join('/')}`);
    }

    this.trackTileSetLoadStart();

    var key = [coords.x, coords.y, coords.z].join('/');

    // Already loading/loaded?
    if (this.tiles[key]) {
        if (callback) {
            callback(null, div);
        }
        return;
    }

    var tile = this.tiles[key] = {};
    tile.key = key;
    tile.coords = coords;
    tile.min = Geo.metersForTile(tile.coords);
    tile.max = Geo.metersForTile({ x: tile.coords.x + 1, y: tile.coords.y + 1, z: tile.coords.z });
    tile.span = { x: (tile.max.x - tile.min.x), y: (tile.max.y - tile.min.y) };
    tile.bounds = { sw: { x: tile.min.x, y: tile.max.y }, ne: { x: tile.max.x, y: tile.min.y } };
    tile.debug = {};
    tile.loading = true;
    tile.loaded = false;

    this.buildTile(tile.key);
    this.updateTileElement(tile, div);
    this.updateVisibilityForTile(tile);

    if (callback) {
        callback(null, div);
    }
};

// Rebuild all tiles
// TODO: also rebuild modes? (detect if changed)
Scene.prototype.rebuildGeometry = function (callback) {
    if (!this.initialized) {
        if (typeof callback === 'function') {
            callback(false);
        }
        return;
    }

    // Skip rebuild if already in progress
    if (this.building) {
        // Queue up to one rebuild call at a time, only save last request
        if (this.building.queued && typeof this.building.queued.callback === 'function') {
            this.building.queued.callback(null, false); // notify previous callback that it did not complete
        }

        // Save queued request
        this.building.queued = { callback };
        return;
    }

    // Track tile build state
    this.building = { callback, tiles: {} };

    // Update layers & styles (in case JS objects were manipulated directly)
    this.layers_serialized = Utils.serializeWithFunctions(this.layers);
    this.styles_serialized = Utils.serializeWithFunctions(this.styles);
    this.selection_map = {};

    // Tell workers we're about to rebuild (so they can update styles, etc.)
    this.workers.forEach(worker => {
        worker.postMessage({
            type: 'prepareForRebuild',
            layers: this.layers_serialized,
            styles: this.styles_serialized
        });
    });

    // Rebuild visible tiles first, from center out
    var visible = [], invisible = [];
    for (var t in this.tiles) {
        if (this.tiles[t].visible === true) {
            visible.push(t);
        }
        else {
            invisible.push(t);
        }
    }

    visible.sort((a, b) => {
        // var ad = Math.abs(this.center_meters.x - this.tiles[b].min.x) + Math.abs(this.center_meters.y - this.tiles[b].min.y);
        // var bd = Math.abs(this.center_meters.x - this.tiles[a].min.x) + Math.abs(this.center_meters.y - this.tiles[a].min.y);
        var ad = this.tiles[a].center_dist;
        var bd = this.tiles[b].center_dist;
        return (bd > ad ? -1 : (bd === ad ? 0 : 1));
    });

    for (t in visible) {
        this.buildTile(visible[t]);
    }

    for (t in invisible) {
        // Keep tiles in current zoom but out of visible range, but rebuild as lower priority
        if (this.isTileInZoom(this.tiles[invisible[t]]) === true) {
            this.buildTile(invisible[t]);
        }
        // Drop tiles outside current zoom
        else {
            this.removeTile(invisible[t]);
        }
    }

    this.updateActiveModes();
    this.resetTime();

    // Edge case: if nothing is being rebuilt, immediately call the callback and don't lock further rebuilds
    if (this.building && Object.keys(this.building.tiles).length === 0) {
        callback = this.building.callback;
        this.building = null;
        if (typeof callback === 'function') {
            callback(null, true); // notify build callback as completed
        }
        // TODO: call any queued rebuild
        // TODO: move this whole "finish build process / callback / call queue" to separate function to avoid repetition
    }
};

Scene.prototype.buildTile = function(key) {
    var tile = this.tiles[key];

    this.trackTileBuildStart(key);
    this.workerPostMessageForTile(tile, {
        type: 'buildTile',
        tile: {
            key: tile.key,
            coords: tile.coords, // used by style helpers
            min: tile.min, // used by TileSource to scale tile to local extents
            max: tile.max, // used by TileSource to scale tile to local extents
            debug: tile.debug
        },
        tile_source: this.tile_source,
        layers: this.layers_serialized,
        styles: this.styles_serialized
    });
};

// Process geometry for tile - called by web worker
// Returns a set of tile keys that should be sent to the main thread (so that we can minimize data exchange between worker and main thread)
Scene.addTile = function (tile, layers, styles, modes) {
    var layer, style, feature, mode;
    var vertex_data = {};

    // Join line test pattern
    // if (Scene.debug) {
    //     tile.layers['roads'].features.push(GLBuilders.buildZigzagLineTestPattern());
    // }

    // Build raw geometry arrays
    // Render layers, and features within each layer, in reverse order - aka top to bottom
    tile.debug.features = 0;
    // for (var layer_num = layers.length-1; layer_num >= 0; layer_num--) {
    for (var layer_num = 0; layer_num < layers.length; layer_num++) {
        layer = layers[layer_num];

        // Skip layers with no styles defined, or layers set to not be visible
        if (styles.layers[layer.name] == null || styles.layers[layer.name].visible === false) {
            continue;
        }

        if (tile.layers[layer.name] != null) {
            var num_features = tile.layers[layer.name].features.length;

            for (var f = num_features-1; f >= 0; f--) {
                feature = tile.layers[layer.name].features[f];
                style = Style.parseStyleForFeature(feature, layer.name, styles.layers[layer.name], tile);

                // Skip feature?
                if (style == null) {
                    continue;
                }

                style.layer_num = layer_num;
                style.z = Scene.calculateZ(layer, tile) + style.z;

                var points = null,
                    lines = null,
                    polygons = null;

                if (feature.geometry.type === 'Polygon') {
                    polygons = [feature.geometry.coordinates];
                }
                else if (feature.geometry.type === 'MultiPolygon') {
                    polygons = feature.geometry.coordinates;
                }
                else if (feature.geometry.type === 'LineString') {
                    lines = [feature.geometry.coordinates];
                }
                else if (feature.geometry.type === 'MultiLineString') {
                    lines = feature.geometry.coordinates;
                }
                else if (feature.geometry.type === 'Point') {
                    points = [feature.geometry.coordinates];
                }
                else if (feature.geometry.type === 'MultiPoint') {
                    points = feature.geometry.coordinates;
                }

                // First feature in this render mode?
                mode = style.mode.name;
                if (vertex_data[mode] == null) {
                    vertex_data[mode] = modes[mode].vertex_layout.createVertexData();
                }

                if (polygons != null) {
                    modes[mode].buildPolygons(polygons, style, vertex_data[mode]);
                }

                if (lines != null) {
                    modes[mode].buildLines(lines, style, vertex_data[mode]);
                }

                if (points != null) {
                    modes[mode].buildPoints(points, style, vertex_data[mode]);
                }

                tile.debug.features++;
            }
        }
    }

    tile.vertex_data = {};
    for (var s in vertex_data) {
        tile.vertex_data[s] = vertex_data[s].end().buffer;
    }

    // Return keys to be transfered from 'tile' object to main thread
    return {
        vertex_data: true
    };
};

// Called on main thread when a web worker completes processing for a single tile (initial load, or rebuild)
Scene.prototype.workerBuildTileCompleted = function (event) {
    if (event.data.type !== 'buildTileCompleted') {
        return;
    }

    // Track selection map size (for stats/debug) - update per worker and sum across workers
    this.selection_map_worker_size[event.data.worker_id] = event.data.selection_map_size;
    this.selection_map_size = 0;
    for (var worker_id in this.selection_map_worker_size) {
        this.selection_map_size += this.selection_map_worker_size[worker_id];
    }
    log.debug(`Scene: updated selection map: ${this.selection_map_size} features`);

    var tile = event.data.tile;

    // Removed this tile during load?
    if (this.tiles[tile.key] == null) {
        log.debug(`discarded tile ${tile.key} in Scene.workerBuildTileCompleted because previously removed`);
    }
    else if (!tile.error) {
        // Update tile with properties from worker
        tile = this.mergeTile(tile.key, tile);
        this.buildGLGeometry(tile);
        this.dirty = true;
    }
    else {
        log.error(`main thread tile load error for ${tile.key}: ${tile.error}`);
    }

    this.trackTileSetLoadStop();
    this.printDebugForTile(tile);
    this.trackTileBuildStop(tile.key);
};

// Track tile build state
Scene.prototype.trackTileBuildStart = function (key) {
    if (!this.building) {
        this.building = {
            tiles: {}
        };
    }
    this.building.tiles[key] = true;
    log.trace(`trackTileBuildStart for ${key}: ${Object.keys(this.building.tiles).length}`);
};

Scene.prototype.trackTileBuildStop = function (key) {
    // Done building?
    if (this.building) {
        log.trace(`trackTileBuildStop for ${key}: ${Object.keys(this.building.tiles).length}`);
        delete this.building.tiles[key];
        if (Object.keys(this.building.tiles).length === 0) {
            log.info(`Scene: build geometry finished`);
            var callback = this.building.callback;
            if (typeof callback === 'function') {
                callback(null, true); // notify build callback as completed
            }

            // Another rebuild queued?
            var queued = this.building.queued;
            this.building = null;
            if (queued) {
                this.rebuildGeometry(queued.callback);
            }
        }
    }
};

// Called on main thread when a web worker completes processing for a single tile
Scene.prototype.buildGLGeometry = function (tile) {
    var vertex_data = tile.vertex_data;

    // Cleanup existing GL geometry objects
    this.freeTileResources(tile);
    tile.gl_geometry = {};

    // Create GL geometry objects
    for (var s in vertex_data) {
        tile.gl_geometry[s] = this.modes[s].makeGLGeometry(vertex_data[s]);
    }

    tile.debug.geometries = 0;
    tile.debug.buffer_size = 0;
    for (var p in tile.gl_geometry) {
        tile.debug.geometries += tile.gl_geometry[p].geometry_count;
        tile.debug.buffer_size += tile.gl_geometry[p].vertex_data.byteLength;
    }
    tile.debug.geom_ratio = (tile.debug.geometries / tile.debug.features).toFixed(1);

    delete tile.vertex_data; // TODO: might want to preserve this for rebuilding geometries when styles/etc. change?
};

Scene.prototype.removeTile = function (key)
{
    if (!this.initialized) {
        return;
    }
    log.debug(`tile unload for ${key}`);

    if (this.zooming === true) {
        return; // short circuit tile removal, will sweep out tiles by zoom level when zoom ends
    }

    var tile = this.tiles[key];

    if (tile != null) {
        this.freeTileResources(tile);

        // Web worker will cancel XHR requests
        this.workerPostMessageForTile(tile, {
            type: 'removeTile',
            key: tile.key
        });
    }

    delete this.tiles[key];
    this.dirty = true;
};

// Free any GL / owned resources
Scene.prototype.freeTileResources = function (tile)
{
    if (tile != null && tile.gl_geometry != null) {
        for (var p in tile.gl_geometry) {
            tile.gl_geometry[p].destroy();
        }
        tile.gl_geometry = null;
    }
};

// Attaches tracking and debug into to the provided tile DOM element
Scene.prototype.updateTileElement = function (tile, div) {
    if (!div) {
        return;
    }

    // Debug info
    div.setAttribute('data-tile-key', tile.key);
    div.style.width = '256px';
    div.style.height = '256px';

    if (this.debug) {
        var debug_overlay = document.createElement('div');
        debug_overlay.textContent = tile.key;
        debug_overlay.style.position = 'absolute';
        debug_overlay.style.left = 0;
        debug_overlay.style.top = 0;
        debug_overlay.style.color = 'white';
        debug_overlay.style.fontSize = '16px';
        // debug_overlay.style.textOutline = '1px #000000';
        div.appendChild(debug_overlay);

        div.style.borderStyle = 'solid';
        div.style.borderColor = 'white';
        div.style.borderWidth = '1px';
    }
};

// Merge properties from a provided tile object into the main tile store. Shallow merge (just copies top-level properties)!
// Used for selectively updating properties of tiles passed between main thread and worker
// (so we don't have to pass the whole tile, including some properties which cannot be cloned for a worker).
Scene.prototype.mergeTile = function (key, source_tile) {
    var tile = this.tiles[key];

    if (tile == null) {
        this.tiles[key] = source_tile;
        return this.tiles[key];
    }

    for (var p in source_tile) {
        tile[p] = source_tile[p];
    }

    return tile;
};

// Load (or reload) the scene config
Scene.prototype.loadScene = function (callback) {
    var queue = Queue();

    queue.defer(complete => {
        this.loadLayers(this.layer_source, complete);
    });

    queue.defer(complete => {
        this.loadStyles(this.style_source, complete);
    });

    // Everything is loaded
    queue.await(function() {
        if (typeof callback === 'function') {
            callback();
        }
    });
};

Scene.prototype.loadLayers = function (source, callback) {
    callback = (typeof callback === 'function') ? callback : function(){};

    // URL was passed in
    if (typeof source === 'string') {
        Utils.xhr(source + '?' + (+new Date()), (error, resp, body) => {
            if (error) {
                throw error;
            }

            // Try JSON first, then YAML (if available)
            var layers;
            try {
                eval('layers = ' + body); // jshint ignore:line
            } catch (e) {
                try {
                    layers = yaml.safeLoad(body);
                } catch (e) {
                    log.error('Scene: failed to parse layers');
                    log.error(layers);
                    layers = null;
                    // TODO: throw error here?
                }
            }

            // Pre-processing
            this.layers = layers;
            this.layers_serialized = Utils.serializeWithFunctions(this.layers);
            callback();
        });
    }
    // Existing JS object was passed in
    else {
        // Pre-processing
        this.layers = source;
        this.layers_serialized = Utils.serializeWithFunctions(this.layers);
        callback();
    }
};

Scene.prototype.loadStyles = function (source, callback) {
    callback = (typeof callback === 'function') ? callback : function(){};

    // URL was passed in
    if (typeof source === 'string') {
        Utils.xhr(source + '?' + (+new Date()), (error, response, body) => {
            if (error) { throw error; }
            var styles;
            // Try JSON first, then YAML (if available)
            try {
                eval('styles = ' + body); // jshint ignore:line
            } catch (e) {
                try {
                    styles = yaml.safeLoad(body);
                } catch (e) {
                    log.error('Scene: failed to parse styles');
                    log.error(styles);
                    styles = null;
                    // TODO: throw error here?
                }
            }

            // Pre-processing
            this.styles = styles;
            Style.expandMacros(this.styles);
            Scene.preProcessStyles(this.styles);
            this.styles_serialized = Utils.serializeWithFunctions(this.styles);
            callback();
        });
    }
    // Existing JS object was passed in
    else {
        // Pre-processing
        this.styles = source;
        Style.expandMacros(this.styles);
        Scene.preProcessStyles(this.styles);
        this.styles_serialized = Utils.serializeWithFunctions(this.styles);
        callback();
    }
};
// Reload scene config and rebuild tiles
Scene.prototype.reload = function () {
    if (!this.initialized) {
        return;
    }

    this.loadScene(() => {
        this.updateStyles();
        this.rebuildGeometry();
    });
};

// Called (currently manually) after modes are updated in stylesheet
Scene.prototype.updateModes = function (callback) {
    callback = (typeof callback === 'function') ? callback : function(){};

    if (!this.initialized && !this.initializing) {
        callback(new Error('Scene.updateModes() called before scene was initialized'));
    }

    // Skip if already in progress
    if (this.compiling) {
        // Queue up to one additional call at a time, only save last request
        if (this.compiling.queued && typeof this.compiling.queued.callback === 'function') {
            // notify previous callback that it did not complete
            this.compiling.queued.callback(new Error('Scene.updateModes() queued request was superceded'));
        }

        // Save queued request
        this.compiling.queued = { callback };
        return;
    }
    this.compiling = { callback };

    var queue = Queue();
    var name;

    // Copy stylesheet modes
    // for ([name, mode] of Utils.entries(this.styles.modes)) { // jshint fails here
    for (name in this.styles.modes) {
        this.modes[name] = ModeManager.updateMode(name, this.styles.modes[name]);
    }

    // Compile all modes (async)
    // for ([name, mode] of Utils.entries(this.modes)) { // jshint fails here
    for (name in this.modes) {
        queue.defer(
            (_name, complete) => {
                // Compile each mode and mark as done
                this.modes[_name].compile((error) => {
                    log.trace(`Scene.updateModes(): compiled mode ${_name} ${error ? error : ''}`);
                    complete(error);
                });
            },
            name
        );
    }

    // Wait for all modes to finish compiling
    queue.await((error) => {
        log.debug(`Scene.updateModes(): compiled all modes ${error ? error : ''}`);

        this.dirty = true;

        var callback = this.compiling.callback;
        var queued = this.compiling.queued;
        this.compiling = null;

        // Complete this callback
        callback(error);

        // Another request queued?
        if (queued) {
            log.trace(`Scene.updateModes(): starting queued request`);
            this.updateModes(queued.callback);
        }
    });
};

Scene.prototype.updateActiveModes = function () {
    // Make a set of currently active modes (used in a layer)
    this.active_modes = {};
    var animated = false; // is any active mode animated?
    for (var l in this.styles.layers) {
        var mode = this.styles.layers[l].mode.name;
        if (this.styles.layers[l].visible !== false && this.modes[mode]) {
            this.active_modes[mode] = true;

            // Check if this mode is animated
            if (animated === false && this.modes[mode].animated === true) {
                animated = true;
            }
        }
    }
    this.animated = animated;
};

// Create camera
Scene.prototype.createCamera = function () {
    this.camera = Camera.create(this, this.styles.camera);
};

// Create lighting
Scene.prototype.createLighting = function () {
    // Temporary #define-based lighting
    // TODO: extract lighting models to classes & shader modules
    var types = {
        diffuse: 'LIGHTING_POINT',
        specular: 'LIGHTING_POINT_SPECULAR',
        flat: 'LIGHTING_DIRECTION',
        night: 'LIGHTING_NIGHT' // TODO: this should just be config on top of a normal lighting mode, here temporarily for demo
    };

    for (var t in types) {
        GLProgram.defines[types[t]] = (t === this.styles.lighting.type);
    }

    // TODO: make this an actual lighting object, replacing the above
    this.lighting = { type: this.styles.lighting.type };
};

// Update scene styles
Scene.prototype.updateStyles = function () {
    if (this.styles.camera.type !== this.camera.type) {
        this.createCamera();
    }

    if (this.styles.lighting.type !== this.lighting.type) {
        this.createLighting();
    }

    // TODO: detect changes to styles? already (currently) need to recompile anyway when camera or lights change
    this.updateModes();
};

// Reset internal clock, mostly useful for consistent experience when changing modes/debugging
Scene.prototype.resetTime = function () {
    this.start_time = +new Date();
};

// User input
// TODO: restore fractional zoom support once leaflet animation refactor pull request is merged

Scene.prototype.initInputHandlers = function () {
    // this.key = null;

    // document.addEventListener('keydown', function (event) {
    //     if (event.keyCode == 37) {
    //         this.key = 'left';
    //     }
    //     else if (event.keyCode == 39) {
    //         this.key = 'right';
    //     }
    //     else if (event.keyCode == 38) {
    //         this.key = 'up';
    //     }
    //     else if (event.keyCode == 40) {
    //         this.key = 'down';
    //     }
    //     else if (event.keyCode == 83) { // s
    //     }
    // }.bind(this));

    // document.addEventListener('keyup', function (event) {
    //     this.key = null;
    // }.bind(this));
};

Scene.prototype.input = function () {
    // // Fractional zoom scaling
    // if (this.key == 'up') {
    //     this.setZoom(this.zoom + this.zoom_step);
    // }
    // else if (this.key == 'down') {
    //     this.setZoom(this.zoom - this.zoom_step);
    // }
};


// Stats/debug/profiling methods

// Profiling methods used to track when sets of tiles start/stop loading together
// e.g. initial page load is one set of tiles, new sets of tile loads are then initiated by a map pan or zoom
Scene.prototype.trackTileSetLoadStart = function () {
    // Start tracking new tile set if no other tiles already loading
    if (this.tile_set_loading == null) {
        this.tile_set_loading = +new Date();
        log.info('Scene: tile set load start');
    }
};

Scene.prototype.trackTileSetLoadStop = function () {
    // No more tiles actively loading?
    if (this.tile_set_loading != null) {
        var end_tile_set = true;
        for (var t in this.tiles) {
            if (this.tiles[t].loading === true) {
                end_tile_set = false;
                break;
            }
        }

        if (end_tile_set === true) {
            this.last_tile_set_load = (+new Date()) - this.tile_set_loading;
            this.tile_set_loading = null;
            log.info(`Scene: tile set load finished in ${this.last_tile_set_load}ms`);
        }
    }
};

Scene.prototype.printDebugForTile = function (tile) {
    log.debug(`Tile: debug for ${tile.key}: [  ${JSON.stringify(tile.debug)} ]`);
};

// Recompile all shaders
Scene.prototype.compileShaders = function () {
    for (var m in this.modes) {
        this.modes[m].gl_program.compile();
    }
};

// Sum of a debug property across tiles
Scene.prototype.getDebugSum = function (prop, filter) {
    var sum = 0;
    for (var t in this.tiles) {
        if (this.tiles[t].debug[prop] != null && (typeof filter !== 'function' || filter(this.tiles[t]) === true)) {
            sum += this.tiles[t].debug[prop];
        }
    }
    return sum;
};

// Average of a debug property across tiles
Scene.prototype.getDebugAverage = function (prop, filter) {
    return this.getDebugSum(prop, filter) / Object.keys(this.tiles).length;
};

// Log messages pass through from web workers
Scene.prototype.workerLogMessage = function (event) {
    if (event.data.type !== 'log') {
        return;
    }

    var { worker_id, level, msg } = event.data;

    if (log[level]) {
        log[level](`worker ${worker_id}: ${msg}`);
    }
    else {
        log.error(`Scene.workerLogMessage: unrecognized log level ${level}`);
    }
};


/*** Class methods (stateless) ***/

// Normalize some style settings that may not have been explicitly specified in the stylesheet
Scene.preProcessStyles = function (styles) {
    // Post-process styles
    for (var m in styles.layers) {
        if (styles.layers[m].visible !== false) {
            styles.layers[m].visible = true;
        }

        if ((styles.layers[m].mode && styles.layers[m].mode.name) == null) {
            styles.layers[m].mode = {};
            for (var p in Style.defaults.mode) {
                styles.layers[m].mode[p] = Style.defaults.mode[p];
            }
        }
    }

    styles.camera = styles.camera || {}; // ensure camera object
    styles.lighting = styles.lighting || {}; // ensure lighting object

    return styles;
};

// Processes the tile response to create layers as defined by the scene
// Can include post-processing to partially filter or re-arrange data, e.g. only including POIs that have names
Scene.processLayersForTile = function (layers, tile) {
    var tile_layers = {};
    for (var t=0; t < layers.length; t++) {
        layers[t].number = t;

        if (layers[t] != null) {
            // Just pass through data untouched if no data transform function defined
            if (layers[t].data == null) {
                tile_layers[layers[t].name] = tile.layers[layers[t].name];
            }
            // Pass through data but with different layer name in tile source data
            else if (typeof layers[t].data === 'string') {
                tile_layers[layers[t].name] = tile.layers[layers[t].data];
            }
            // Apply the transform function for post-processing
            else if (typeof layers[t].data === 'function') {
                tile_layers[layers[t].name] = layers[t].data(tile.layers);
            }
        }

        // Handle cases where no data was found in tile or returned by post-processor
        tile_layers[layers[t].name] = tile_layers[layers[t].name] || { type: 'FeatureCollection', features: [] };
    }
    tile.layers = tile_layers;
    return tile_layers;
};

// Called once on instantiation
Scene.createModes = function (stylesheet_modes) {
    var modes = {};

    // Built-in modes
    var built_ins = require('./gl/gl_modes').Modes;
    for (var m in built_ins) {
        modes[m] = built_ins[m];
    }

    // Stylesheet-defined modes
    for (m in stylesheet_modes) {
        modes[m] = ModeManager.updateMode(m, stylesheet_modes[m]);
    }

    // Initialize all
    for (m in modes) {
        modes[m].init();
    }

    return modes;
};

// Private/internal

// Get base URL from which the library was loaded
// Used to load additional resources like shaders, textures, etc. in cases where library was loaded from a relative path
function findBaseLibraryURL () {
    Scene.library_base_url = '';
    Scene.library_type = 'debug';
    var scripts = document.getElementsByTagName('script'); // document.querySelectorAll('script[src*=".js"]');
    for (var s=0; s < scripts.length; s++) {
        var match = scripts[s].src.indexOf('tangram.debug.js');
        if (match >= 0) {
            Scene.library_type = 'debug';
        }
        else {
            match = scripts[s].src.indexOf('tangram.min.js');
        }
        if (match >= 0) {
            Scene.library_type = 'min';
            Scene.library_base_url = scripts[s].src.substr(0, match);
            break;
        }
    }
}<|MERGE_RESOLUTION|>--- conflicted
+++ resolved
@@ -127,16 +127,6 @@
             if (this.render_loop !== false) {
                 this.setupRenderLoop();
             }
-<<<<<<< HEAD
-
-            this.initialized = true;
-            this.render();
-
-            if (typeof callback === 'function') {
-                callback();
-            }
-=======
->>>>>>> 525dab9a
         });
     });
 };
@@ -176,11 +166,7 @@
     // Selection state tracking
     this.pixel = new Uint8Array(4);
     this.pixel32 = new Float32Array(this.pixel.buffer);
-<<<<<<< HEAD
     this.selection_requests = {};
-=======
-    this.selection_point = {x: 0, y: 0};
->>>>>>> 525dab9a
     this.selected_feature = null;
     this.selection_callback_timer = null;
     this.selection_frame_delay = 5; // delay from selection render to framebuffer sample, to avoid CPU/GPU sync lock
@@ -683,7 +669,6 @@
         return;
     }
 
-<<<<<<< HEAD
     // Queue requests for feature selection, and they will be picked up by the render loop
     this.selection_request_id = (this.selection_request_id + 1) || 0;
     this.selection_requests[this.selection_request_id] = {
@@ -697,16 +682,6 @@
         callback
     };
     this.dirty = true; // need to make sure the scene re-renders for these to be processed
-=======
-    this.selection_point = {
-        x: pixel.x * this.device_pixel_ratio,
-        y: this.device_size.height - (pixel.y * this.device_pixel_ratio)
-    };
-
-    this.selection_callback = callback;
-    this.update_selection = true;
-    this.dirty = true;
->>>>>>> 525dab9a
 };
 
 Scene.prototype.doFeatureSelectionRequests = function () {
@@ -714,28 +689,10 @@
 
     gl.bindFramebuffer(gl.FRAMEBUFFER, this.fbo);
 
-<<<<<<< HEAD
     for (var request of Utils.values(this.selection_requests)) {
         // This request was already sent to the worker, we're just awaiting its reply
         if (request.sent) {
             continue;
-=======
-    // Check selection map against FBO
-    gl.readPixels(
-        Math.floor(this.selection_point.x * this.fbo_size.width / this.device_size.width),
-        Math.floor(this.selection_point.y * this.fbo_size.height / this.device_size.height),
-        1, 1, gl.RGBA, gl.UNSIGNED_BYTE, this.pixel);
-    var feature_key = (this.pixel[0] + (this.pixel[1] << 8) + (this.pixel[2] << 16) + (this.pixel[3] << 24)) >>> 0;
-
-    // If feature found, ask appropriate web worker to lookup feature
-    var worker_id = this.pixel[3];
-    if (worker_id !== 255) { // 255 indicates an empty selection buffer pixel
-        if (this.workers[worker_id] != null) {
-            this.workers[worker_id].postMessage({
-                type: 'getFeatureSelection',
-                key: feature_key
-            });
->>>>>>> 525dab9a
         }
 
         // TODO: support other selection types, such as features within a box

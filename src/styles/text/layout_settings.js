--- conflicted
+++ resolved
@@ -1,7 +1,4 @@
-<<<<<<< HEAD
-=======
 import Geo from '../../geo';
->>>>>>> dfae6b5c
 import {StyleParser} from '../style_parser';
 
 var LayoutSettings;

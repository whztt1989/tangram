// Text rendering style

import Texture from '../../gl/texture';
import WorkerBroker from '../../utils/worker_broker';
import Utils from '../../utils/utils';
import {Points} from '../points/points';
import CanvasText from './canvas_text';
import LabelBuilder from './label_builder';
import TextSettings from './text_settings';
import LayoutSettings from './layout_settings';
import RepeatGroup from './repeat_group';
import {StyleParser} from '../style_parser';

import log from 'loglevel';

export let TextStyle = Object.create(Points);

Object.assign(TextStyle, {
    name: 'text',
    super: Points,
    built_in: true,
    selection: false, // no feature selection for text by default

    init() {

        this.super.init.apply(this, arguments);

        // Provide a hook for this object to be called from worker threads
        this.main_thread_target = 'TextStyle-' + this.name;
        if (Utils.isMainThread) {
            WorkerBroker.addTarget(this.main_thread_target, this);
        }

        // Point style (parent class) requires texturing to be turned on
        // (labels are always drawn with textures)
        this.defines.TANGRAM_POINT_TEXTURE = true;

        // Manually un-multiply alpha, because Canvas text rasterization is pre-multiplied
        this.defines.TANGRAM_UNMULTIPLY_ALPHA = true;

        this.reset();
    },

    reset() {
        this.super.reset.call(this);
        if (Utils.isMainThread) {
            this.canvas = new CanvasText();
        }
        else if (Utils.isWorkerThread) {
            this.queues = {};
            this.texts = {}; // unique texts, grouped by tile, by style
        }
    },

    // Called on worker thread to release tile-specific resources
    freeTile (tile) {
        delete this.texts[tile];
    },

    // Override to queue features instead of processing immediately
    addFeature (feature, draw, context) {
        let tile = context.tile;
        if (tile.generation !== this.generation) {
            return;
        }

        // Called here because otherwise it will be delayed until the feature queue is parsed,
        // and we want the preprocessing done before we evaluate text style below
        draw = this.preprocess(draw);
        if (!draw) {
            return;
        }

        // Collect text - default source is feature.properties.name
        let text;
        let source = draw.text_source || 'name';

        if (typeof source === 'string') {
            text = feature.properties[source];
        } else if (typeof source === 'function') {
            text = source(context);
        }

        if (text == null) {
            return; // no text for this feature
        }

        // Compute text style and layout settings for this feature label
        let layout = LayoutSettings.compute(feature, draw, text, context, tile);
        let text_settings = TextSettings.compute(feature, draw, context);
        let text_settings_key = TextSettings.key(text_settings);

        // first label in tile, or with this style?
        this.texts[tile.key] = this.texts[tile.key] || {};
        this.texts[tile.key][text_settings_key] = this.texts[tile.key][text_settings_key] || {};

        // unique text strings, grouped by text drawing style
        if (!this.texts[tile.key][text_settings_key][text]) {
            // first label with this text/style/tile combination, make a new label entry
            this.texts[tile.key][text_settings_key][text] = {
                text_settings,
                ref: 0 // # of times this text/style combo appears in tile
            };
        }

        // Queue the feature for processing
        if (!this.tile_data[tile.key]) {
            this.startData(tile.key);
        }

        if (!this.queues[tile.key]) {
            this.queues[tile.key] = [];
        }

        // this.tile_data[tile.key].queue.push({
        this.queues[tile.key].push({
            feature, draw, context,
            text, text_settings_key, layout
        });
    },

    // Override
    endData (tile) {
        let queue = this.queues[tile];
        this.queues[tile] = [];

        let count = Object.keys(this.texts[tile]||{}).length;

        if (!count) {
            return Promise.resolve();
        }

        // first call to main thread, ask for text pixel sizes
        return WorkerBroker.postMessage(this.main_thread_target+'.calcTextSizes', tile, this.texts[tile]).then(texts => {
            if (!texts) {
                this.freeTile(tile);
                return this.super.endData.apply(this, arguments);
            }
            this.texts[tile] = texts;

            let labels = this.createLabels(tile, queue);

            if (!labels) {
                this.freeTile(tile);
                return this.super.endData.apply(this, arguments);
            }

            labels = this.discardLabels(tile, labels, texts);

            // No labels for this tile
            if (Object.keys(texts).length === 0) {
                this.freeTile(tile);
                return this.super.endData.apply(this, arguments);
            }

            // second call to main thread, for rasterizing the set of texts
            return WorkerBroker.postMessage(this.main_thread_target+'.rasterizeTexts', tile, texts).then(({ texts, texture }) => {
                if (texts) {
                    this.texts[tile] = texts;

                    // Build queued features
                    labels.forEach(q => {
                        let text = q.label.text;
                        let text_settings_key = q.text_settings_key;
                        let text_info = this.texts[tile] && this.texts[tile][text_settings_key] && this.texts[tile][text_settings_key][text];
                        q.label.texcoords = text_info.texcoords;

                        this.super.addFeature.call(this, q.feature, q.draw, q.context, q.label);
                    });
                }

                this.freeTile(tile);

                return this.super.endData.apply(this, arguments).then(tile_data => {
                    // Attach tile-specific label atlas to mesh as a texture uniform
                    if (texture && tile_data) {
                        tile_data.uniforms = { u_texture: texture };
                        tile_data.textures = [texture]; // assign texture ownership to tile
                        return tile_data;
                    }
                });
            });
        });
    },

    createLabels (tile, feature_queue) {
        let priorities = {}; // labels, group by priority

        for (let f=0; f < feature_queue.length; f++) {
            let { feature, draw, context, text, text_settings_key, layout } = feature_queue[f];
            let text_info = this.texts[tile][text_settings_key][text];

            let labels = LabelBuilder.buildFromGeometry(text, text_info.size, feature.geometry, layout);
            for (let i = 0; i < labels.length; ++i) {
                let label = labels[i];
                priorities[layout.priority] = priorities[layout.priority] || [];
                priorities[layout.priority].push({
                    feature, draw, context,
                    text, text_settings_key, layout, label
                });
            }
        }

        return priorities;
    },

    // Test labels for collisions, higher to lower priority
    // When two collide, discard the lower-priority label
    discardLabels (tile, labels, texts) {
        let aabbs = [];
        let keep_labels = [];
        RepeatGroup.clear(tile);

        // Process labels by priority
        let priorities = Object.keys(labels).sort((a, b) => a - b);
        for (let priority of priorities) {
            if (!labels[priority]) { // no labels at this priority, skip to next
                continue;
            }

            for (let i = 0; i < labels[priority].length; i++) {
                let { label, text_settings_key, layout } = labels[priority][i];
                let settings = texts[text_settings_key][label.text];

                // test the label for intersections with other labels in the tile
                if (!layout.collide || !label.discard(aabbs)) {
                    // check for repeats
                    let check = RepeatGroup.check(label, layout, tile);
                    if (check) {
                        log.trace(`discard label '${label.text}', (one_per_group: ${check.one_per_group}), dist ${Math.sqrt(check.dist_sq)/layout.units_per_pixel} < ${Math.sqrt(check.repeat_dist_sq)/layout.units_per_pixel}`);
                        continue;
                    }
                    // register as placed for future repeat culling
                    RepeatGroup.add(label, layout, tile);

                    label.add(aabbs); // add label to currently visible set
                    keep_labels.push(labels[priority][i]);

                    // increment a count of how many times this style is used in the tile
                    settings.ref++;
                }
                else if (layout.collide) {
                    log.trace(`discard label '${label.text}' due to collision`);
                }
            }
        }

        // Remove text/style combinations that have no visible labels
        for (let style in texts) {
            for (let text in texts[style]) {
                // no labels for this text
                if (texts[style][text].ref < 1) {
                    delete texts[style][text];
                }
            }
        }
        for (let style in texts) {
            // no labels for this style
            if (Object.keys(texts[style]).length === 0) {
                delete texts[style];
            }
        }

        return keep_labels;
    },

    // Called on main thread from worker, to compute the size of each text string,
    // were it to be rendered. This info is then used to perform initial label culling, *before*
    // labels are actually rendered.
    calcTextSizes (tile, texts) {
        return this.canvas.textSizes(tile, texts);
    },

    // Called on main thread from worker, to create atlas of labels for a tile
    rasterizeTexts (tile, texts) {
        let canvas = new CanvasText();
        let texture_size = canvas.setTextureTextPositions(texts);
        log.trace(`text summary for tile ${tile}: fits in ${texture_size[0]}x${texture_size[1]}px`);

        // update canvas size & rasterize all the text strings we need
        canvas.resize(...texture_size);
        canvas.rasterize(tile, texts, texture_size);

        // create a texture
        let t = 'labels-' + tile + '-' + (TextStyle.texture_id++);
        let texture = new Texture(this.gl, t);
        texture.setCanvas(canvas.canvas, {
            filtering: 'linear',
            UNPACK_PREMULTIPLY_ALPHA_WEBGL: true
        });

        return { texts, texture: t }; // texture is returned by name (not instance)
    },

    // Sets up caching for draw rule properties
    _preprocess (draw) {
        if (!draw.font) {
            return;
        }

        // Colors
        draw.font.fill = StyleParser.cacheObject(draw.font.fill);
        if (draw.font.stroke) {
            draw.font.stroke.color = StyleParser.cacheObject(draw.font.stroke.color);
        }

        // Convert font and text stroke sizes
        draw.font.px_size = StyleParser.cacheObject(draw.font.size, CanvasText.fontPixelSize);
        if (draw.font.stroke && draw.font.stroke.width != null) {
            draw.font.stroke.width = StyleParser.cacheObject(draw.font.stroke.width, parseFloat);
        }

<<<<<<< HEAD
        // Offset (parse each array component)
        draw.offset = StyleParser.cacheObject(draw.offset, v => (Array.isArray(v) && v.map(parseFloat)) || 0);
=======
        // Repeat rules
        draw.repeat_distance = StyleParser.cacheObject(draw.repeat_distance, parseFloat);
>>>>>>> dfae6b5c

        return draw;
    },

    // Parse feature is called "late", after all labels have been created
    // The usual parsing done by _parseFeature() is handled by addFeature() above
    // Here we just pass the label through to the build functions below
    _parseFeature (feature, draw, context, label) {
        this.feature_style.label = label;
        return this.feature_style;
    },

    build (style, vertex_data) {
        let vertex_template = this.makeVertexTemplate(style);
        let label = style.label;

        this.texcoord_scale = label.texcoords;

        this.buildQuad(
            [label.position],
            label.size.logical_size,
            Utils.radToDeg(label.angle) || 0, vertex_data,
            vertex_template, label.options.offset
        );
    },

    buildLines (lines, style, vertex_data) {
        this.build(style, vertex_data);
    },

    buildPoints (points, style, vertex_data) {
        this.build(style, vertex_data);
    },

    buildPolygons (points, style, vertex_data) {
        this.build(style, vertex_data);
    }

});

TextStyle.texture_id = 0; // namespaces per-tile label textures<|MERGE_RESOLUTION|>--- conflicted
+++ resolved
@@ -310,13 +310,11 @@
             draw.font.stroke.width = StyleParser.cacheObject(draw.font.stroke.width, parseFloat);
         }
 
-<<<<<<< HEAD
         // Offset (parse each array component)
         draw.offset = StyleParser.cacheObject(draw.offset, v => (Array.isArray(v) && v.map(parseFloat)) || 0);
-=======
+
         // Repeat rules
         draw.repeat_distance = StyleParser.cacheObject(draw.repeat_distance, parseFloat);
->>>>>>> dfae6b5c
 
         return draw;
     },

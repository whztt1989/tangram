import Utils from '../../utils/utils';
import Texture from '../../gl/texture';
import FontManager from './font_manager';
import debugSettings from '../../utils/debug_settings';

export default class CanvasText {

    constructor () {
        this.canvas = document.createElement('canvas');
        this.canvas.style.backgroundColor = 'transparent'; // render text on transparent background
        this.context = this.canvas.getContext('2d');
<<<<<<< HEAD
        this.vertical_text_buffer = 8; // vertical pixel padding around text
        this.horizontal_text_buffer = 4; // text styling such as italic emphasis is not measured by the Canvas API, so padding is necessary
=======
        this.text_buffer = 8; // pixel padding around text
>>>>>>> dc96327c
    }

    resize (width, height) {
        this.canvas.width = width;
        this.canvas.height = height;
        this.context.clearRect(0, 0, width, height);
    }

    // Set font style params for canvas drawing
    setFont ({ font_css, fill, stroke, stroke_width, px_size }) {
        this.px_size = px_size;
        let ctx = this.context;
        let dpr = Utils.device_pixel_ratio;

        if (stroke && stroke_width > 0) {
            ctx.strokeStyle = stroke;
            ctx.lineWidth = stroke_width * dpr;
        }
        ctx.fillStyle = fill;

        ctx.font = font_css;
        ctx.miterLimit = 2;
    }

    textSizes (texts) {
        return FontManager.loadFonts().then(() => {
            for (let style in texts) {
                CanvasText.text_cache[style] = CanvasText.text_cache[style] || {};

                let text_infos = texts[style];
                let first = true;
                let space_width;

                for (let text in text_infos) {
                    let text_info = text_infos[text];
                    let text_settings = text_info.text_settings;

                    if (first) {
                        this.setFont(text_settings);
                        space_width = this.context.measureText(' ').width;
                        first = false;
                    }

                    text_info.space_width = space_width;

                    if (text_settings.can_articulate){
                        let segments = splitLabelText(text);

                        text_info.segments = segments;
                        text_info.size = [];

                        for (let i = 0; i < segments.length; i++){
                            let segment = segments[i];
                            if (!CanvasText.text_cache[style][segment]) {
                                CanvasText.text_cache[style][segment] = this.textSize(segment, text_settings);
                                CanvasText.cache_stats.misses++;
                            }
                            else {
                                CanvasText.cache_stats.hits++;
                            }
                            text_info.size.push(CanvasText.text_cache[style][segment].size);
                        }
                    }
                    else {
                        if (!CanvasText.text_cache[style][text]) {
                            CanvasText.text_cache[style][text] = this.textSize(text, text_settings, 0);
                            CanvasText.cache_stats.misses++;
                        }
                        else {
                            CanvasText.cache_stats.hits++;
                        }
                        // Only send text sizes back to worker (keep computed text line info
                        // on main thread, for future rendering)
                        text_info.size = CanvasText.text_cache[style][text].size;
                    }
                }
            }

            return texts;
        });
    }

    // Computes width and height of text based on current font style
    // Includes word wrapping, returns size info for whole text block and individual lines
    textSize (text, {transform, text_wrap, stroke_width = 0}) {
        let dpr = Utils.device_pixel_ratio;
        let str = this.applyTextTransform(text, transform);
        let ctx = this.context;
        let vertical_buffer = this.vertical_text_buffer * dpr;
        let horizontal_buffer = dpr * (stroke_width + this.horizontal_text_buffer);
        let leading = 2 * dpr; // make configurable and/or use Canvas TextMetrics when available
        let line_height = this.px_size + leading; // px_size already in device pixels

        // Word wrapping
        // Line breaks can be caused by:
        //  - implicit line break when a maximum character threshold is exceeded per line (text_wrap)
        //  - explicit line break in the label text (\n)
        let words;
        if (typeof text_wrap === 'number') {
            words = str.split(' '); // split words on spaces
        }
        else {
            words = [str]; // no max line word wrapping (but new lines will still be in effect)
        }
        let new_line_template = { width: 0, chars: 0, text: '' };
        let line = Object.assign({}, new_line_template); // current line
        let lines = []; // completed lines
        let max_width = 0; // max width to fit all lines

        // add current line buffer to completed lines, optionally start new line
        function addLine (new_line) {
            line.text = line.text.trim();
            if (line.text.length === 0) {
                return;
            }

            var text = line.text;
            let line_width = ctx.measureText(text).width;

            line.width = line_width;
            lines.push(line);

            max_width = Math.max(max_width, Math.ceil(line_width));

            if (new_line) {
                line = Object.assign({}, new_line_template);
            }
        }

        // First iterate on space-break groups (will be one if max line length off), then iterate on line-break groups
        for (let w=0; w < words.length; w++) {
            let breaks = words[w].split('\n'); // split on line breaks

            for (let n=0; n < breaks.length; n++) {
                let word = breaks[n];

                // if adding current word would overflow, add a new line instead
                if (line.chars + word.length > text_wrap && line.chars > 0) {
                    addLine(true);
                }

                // add current word (plus space)
                line.chars += word.length + 1;
                line.text += word + ' ';

                // if line breaks present, add new line (unless on last line)
                if (breaks.length > 1 && n < breaks.length - 1) {
                    addLine(true);
                }
            }
        }
        addLine(false);

        // Final dimensions of text
        let height = lines.length * line_height;

        let collision_size = [
            max_width / dpr,
            height / dpr
        ];

        let texture_size = [
            max_width + 2 * horizontal_buffer,
            height + 2 * vertical_buffer
        ];

        let logical_size = [
            texture_size[0] / dpr,
            texture_size[1] / dpr,
        ];

        // Returns lines (w/per-line info for drawing) and text's overall bounding box + canvas size
        return {
            lines,
            size: { collision_size, texture_size, logical_size, line_height }
        };
    }

    // Draw multiple lines of text
    drawTextMultiLine (lines, [x, y], size, { stroke, stroke_width, transform, align }) {
        let line_height = size.line_height;
        for (let line_num=0; line_num < lines.length; line_num++) {
            let line = lines[line_num];
            this.drawTextLine(line, [x, y], size, { stroke, stroke_width, transform, align });
            y += line_height;
        }
    }

    // Draw single line of text at specified location, adjusting for buffer and baseline
    drawTextLine (line, [x, y], size, { stroke, stroke_width, transform, align }) {
        let dpr = Utils.device_pixel_ratio;
        align = align || 'center';

        let vertical_buffer = this.vertical_text_buffer * dpr;
        let texture_size = size.texture_size;
        let line_height = size.line_height;
        let horizontal_buffer = dpr * (stroke_width + this.horizontal_text_buffer);

        let str = this.applyTextTransform(line.text, transform);

        // Text alignment
        let tx;
        if (align === 'left') {
            tx = x + horizontal_buffer;
        }
        else if (align === 'center') {
            tx = x + texture_size[0]/2 - line.width/2;
        }
        else if (align === 'right') {
            tx = x + texture_size[0] - line.width - horizontal_buffer;
        }

<<<<<<< HEAD
        // In the absence of better Canvas TextMetrics (not supported by browsers yet),
        // 0.75 buffer produces a better approximate vertical centering of text
        let ty = y + vertical_buffer * 0.75 + line_height;

        if (stroke && stroke_width > 0) {
            this.context.strokeText(str, tx, ty);
        }
        this.context.fillText(str, tx, ty);
=======
        // Draw bounding boxes for debugging
        if (debugSettings.draw_label_collision_boxes) {
            this.context.save();

            let dpr = Utils.device_pixel_ratio;
            let buffer = dpr * this.text_buffer;
            let collision_size = size.collision_size;
            let lineWidth = 2;

            this.context.strokeStyle = 'blue';
            this.context.lineWidth = lineWidth;
            this.context.strokeRect(x + buffer, y + buffer, dpr * collision_size[0], dpr * collision_size[1]);

            this.context.restore();
        }

        if (debugSettings.draw_label_texture_boxes) {
            this.context.save();

            let texture_size = size.texture_size;
            let lineWidth = 2;

            this.context.strokeStyle = 'green';
            this.context.lineWidth = lineWidth;
            // stroke is applied internally, so the outer border is the edge of the texture
            this.context.strokeRect(x + lineWidth, y + lineWidth, texture_size[0] - 2 * lineWidth, texture_size[1] - 2 * lineWidth);

            this.context.restore();
        }
>>>>>>> dc96327c
    }

    rasterize (texts, texture_size, tile_key) {
        for (let style in texts) {
            let text_infos = texts[style];
            let first = true;

            for (let text in text_infos) {
                let text_info = text_infos[text];
                let text_settings = text_info.text_settings;

                // set font on first occurence of new font style
                if (first) {
                    this.setFont(text_settings);
                    first = false;
                }

                if (text_settings.can_articulate){
                    let words = text_info.segments;
                    text_info.texcoords = [];

                    for (let i = 0; i < words.length; i++){
                        let word = words[i];
                        let texcoord;

                        if (CanvasText.texcoord_cache[tile_key][style][word].texcoord){
                            texcoord = CanvasText.texcoord_cache[tile_key][style][word].texcoord;
                        }
                        else {
                            let texture_position = CanvasText.texcoord_cache[tile_key][style][word].texture_position;
                            let size = CanvasText.text_cache[style][word].size;
                            let line = CanvasText.text_cache[style][word].lines[0];

                            this.drawTextLine(line, texture_position, size, text_settings);

                            texcoord = Texture.getTexcoordsForSprite(
                                texture_position,
                                size.texture_size,
                                texture_size
                            );

                            CanvasText.texcoord_cache[tile_key][style][word].texcoord = texcoord;
                        }

                        text_info.texcoords.push(texcoord);
                    }
                }
                else {
                    let lines = CanvasText.text_cache[style][text].lines; // get previously computed lines of text
                    for (let align in text_info.align) {
                        this.drawTextMultiLine(lines, text_info.align[align].texture_position, text_info.size, {
                            stroke: text_settings.stroke,
                            stroke_width: text_settings.stroke_width,
                            transform: text_settings.transform,
                            align: align
                        });

                        text_info.align[align].texcoords = Texture.getTexcoordsForSprite(
                            text_info.align[align].texture_position,
                            text_info.size.texture_size,
                            texture_size
                        );
                    }
                }
            }
        }
    }

    // Place text labels within an atlas of the given max size
    setTextureTextPositions (texts, max_texture_size, tile_key) {
        if (!CanvasText.texcoord_cache[tile_key]) {
            CanvasText.texcoord_cache[tile_key] = {};
        }

        // Keep track of column width
        let column_width = 0;

        // Layout labels, stacked in columns
        let cx = 0, cy = 0; // current x/y position in atlas
        let height = 0;     // overall atlas height
        for (let style in texts) {
            if (!CanvasText.texcoord_cache[tile_key][style]) {
               CanvasText.texcoord_cache[tile_key][style] = {};
            }

            let text_infos = texts[style];

            for (let text in text_infos) {
                let text_info = text_infos[text];

                if (text_info.text_settings.can_articulate){
                    let texture_position;
                    for (let i = 0; i < text_info.size.length; i++) {
                        let word = text_info.segments[i];

                        if (!CanvasText.texcoord_cache[tile_key][style][word]) {
                            let size = text_info.size[i].texture_size;
                            if (size[0] > column_width) {
                                column_width = size[0];
                            }
                            if (cy + size[1] < max_texture_size) {
                                texture_position = [cx, cy];

                                cy += size[1];
                                if (cy > height) {
                                    height = cy;
                                }
                            }
                            else { // start new column if taller than texture
                                cx += column_width;
                                column_width = 0;
                                cy = 0;
                                texture_position = [cx, cy];
                            }

                            CanvasText.texcoord_cache[tile_key][style][word] = {
                                texture_position: texture_position
                            };
                        }
                    }
                }
                else {
                    // rendered size is same for all alignments
                    let size = text_info.size.texture_size;
                    if (size[0] > column_width) {
                        column_width = size[0];
                    }

                    // but each alignment needs to be rendered separately
                    for (let align in text_info.align) {
                        if (cy + size[1] < max_texture_size) {
                            text_info.align[align].texture_position = [cx, cy]; // add label to current column
                            cy += size[1];
                            if (cy > height) {
                                height = cy;
                            }
                        }
                        else { // start new column if taller than texture
                            cx += column_width;
                            column_width = 0;
                            cy = 0;
                            text_info.align[align].texture_position = [cx, cy];
                        }
                    }
                }
            }
        }

        return [cx + column_width, height]; // overall atlas size
    }

    // Called before rasterization
    applyTextTransform (text, transform) {
        if (transform === 'capitalize') {
            return text.replace(/\w\S*/g, function (txt) {
                return txt.charAt(0).toUpperCase() + txt.substr(1);
            });
        }
        else if (transform === 'uppercase') {
            return text.toUpperCase();
        }
        else if (transform === 'lowercase') {
            return text.toLowerCase();
        }
        return text;
    }

    // Convert font CSS-style size ('12px', '14pt', '1.5em', etc.) to pixel size (adjusted for device pixel ratio)
    // Defaults units to pixels if not specified
    static fontPixelSize (size) {
        if (size == null) {
            return;
        }
        size = (typeof size === 'string') ? size : String(size); // need a string for regex

        let [, px_size, units] = size.match(CanvasText.font_size_re) || [];
        units = units || 'px';

        if (units === "em") {
            px_size *= 16;
        } else if (units === "pt") {
            px_size /= 0.75;
        } else if (units === "%") {
            px_size /= 6.25;
        }

        px_size = parseFloat(px_size);
        px_size *= Utils.device_pixel_ratio;
        return px_size;
    }

    clearTexcoordCache (tile_key) {
        CanvasText.texcoord_cache[tile_key] = {};
    }

}

// Extract font size and units
CanvasText.font_size_re = /((?:[0-9]*\.)?[0-9]+)\s*(px|pt|em|%)?/;

// Cache sizes of rendered text
CanvasText.text_cache = {}; // by text style, then text string
CanvasText.cache_stats = { hits: 0, misses: 0 };
CanvasText.texcoord_cache = {};

// Right-to-left / bi-directional text handling
// Taken from http://stackoverflow.com/questions/12006095/javascript-how-to-check-if-character-is-rtl
function isRTL(s){
    var weakChars       = '\u0000-\u0040\u005B-\u0060\u007B-\u00BF\u00D7\u00F7\u02B9-\u02FF\u2000-\u2BFF\u2010-\u2029\u202C\u202F-\u2BFF',
        rtlChars        = '\u0591-\u07FF\u200F\u202B\u202E\uFB1D-\uFDFD\uFE70-\uFEFC',
        rtlDirCheck     = new RegExp('^['+weakChars+']*['+rtlChars+']');

    return rtlDirCheck.test(s);
}

function reorderWordsLTR(words) {
    let words_LTR = [];
    let words_RTL = [];

    // loop through words and re-order RTL groups in reverse order (but in LTR visual order)
    for (var i = 0; i < words.length; i++){
        var str = words[i];
        var rtl = isRTL(str);
        if (rtl){
            words_RTL.push(str);
        }
        else {
            while (words_RTL.length > 0){
                words_LTR.push(words_RTL.pop());
            }
            words_LTR.push(str);
        }
    }

    while (words_RTL.length > 0){
        words_LTR.push(words_RTL.pop());
    }

    return words_LTR;
}

function splitLabelText(text){
    let words = text.split(' ');
    return reorderWordsLTR(words);
}<|MERGE_RESOLUTION|>--- conflicted
+++ resolved
@@ -9,12 +9,8 @@
         this.canvas = document.createElement('canvas');
         this.canvas.style.backgroundColor = 'transparent'; // render text on transparent background
         this.context = this.canvas.getContext('2d');
-<<<<<<< HEAD
         this.vertical_text_buffer = 8; // vertical pixel padding around text
         this.horizontal_text_buffer = 4; // text styling such as italic emphasis is not measured by the Canvas API, so padding is necessary
-=======
-        this.text_buffer = 8; // pixel padding around text
->>>>>>> dc96327c
     }
 
     resize (width, height) {
@@ -196,10 +192,42 @@
     // Draw multiple lines of text
     drawTextMultiLine (lines, [x, y], size, { stroke, stroke_width, transform, align }) {
         let line_height = size.line_height;
+        let height = y;
         for (let line_num=0; line_num < lines.length; line_num++) {
             let line = lines[line_num];
-            this.drawTextLine(line, [x, y], size, { stroke, stroke_width, transform, align });
-            y += line_height;
+            this.drawTextLine(line, [x, height], size, { stroke, stroke_width, transform, align });
+            height += line_height;
+        }
+
+        // Draw bounding boxes for debugging
+        if (debugSettings.draw_label_collision_boxes) {
+            this.context.save();
+
+            let dpr = Utils.device_pixel_ratio;
+            let horizontal_buffer = dpr * (this.horizontal_text_buffer + stroke_width);
+            let vertical_buffer = dpr * this.vertical_text_buffer;
+            let collision_size = size.collision_size;
+            let lineWidth = 2;
+
+            this.context.strokeStyle = 'blue';
+            this.context.lineWidth = lineWidth;
+            this.context.strokeRect(x + horizontal_buffer, y + vertical_buffer, dpr * collision_size[0], dpr * collision_size[1]);
+
+            this.context.restore();
+        }
+
+        if (debugSettings.draw_label_texture_boxes) {
+            this.context.save();
+
+            let texture_size = size.texture_size;
+            let lineWidth = 2;
+
+            this.context.strokeStyle = 'green';
+            this.context.lineWidth = lineWidth;
+            // stroke is applied internally, so the outer border is the edge of the texture
+            this.context.strokeRect(x + lineWidth, y + lineWidth, texture_size[0] - 2 * lineWidth, texture_size[1] - 2 * lineWidth);
+
+            this.context.restore();
         }
     }
 
@@ -227,7 +255,6 @@
             tx = x + texture_size[0] - line.width - horizontal_buffer;
         }
 
-<<<<<<< HEAD
         // In the absence of better Canvas TextMetrics (not supported by browsers yet),
         // 0.75 buffer produces a better approximate vertical centering of text
         let ty = y + vertical_buffer * 0.75 + line_height;
@@ -236,37 +263,6 @@
             this.context.strokeText(str, tx, ty);
         }
         this.context.fillText(str, tx, ty);
-=======
-        // Draw bounding boxes for debugging
-        if (debugSettings.draw_label_collision_boxes) {
-            this.context.save();
-
-            let dpr = Utils.device_pixel_ratio;
-            let buffer = dpr * this.text_buffer;
-            let collision_size = size.collision_size;
-            let lineWidth = 2;
-
-            this.context.strokeStyle = 'blue';
-            this.context.lineWidth = lineWidth;
-            this.context.strokeRect(x + buffer, y + buffer, dpr * collision_size[0], dpr * collision_size[1]);
-
-            this.context.restore();
-        }
-
-        if (debugSettings.draw_label_texture_boxes) {
-            this.context.save();
-
-            let texture_size = size.texture_size;
-            let lineWidth = 2;
-
-            this.context.strokeStyle = 'green';
-            this.context.lineWidth = lineWidth;
-            // stroke is applied internally, so the outer border is the edge of the texture
-            this.context.strokeRect(x + lineWidth, y + lineWidth, texture_size[0] - 2 * lineWidth, texture_size[1] - 2 * lineWidth);
-
-            this.context.restore();
-        }
->>>>>>> dc96327c
     }
 
     rasterize (texts, texture_size, tile_key) {
@@ -298,9 +294,9 @@
                         else {
                             let texture_position = CanvasText.texcoord_cache[tile_key][style][word].texture_position;
                             let size = CanvasText.text_cache[style][word].size;
-                            let line = CanvasText.text_cache[style][word].lines[0];
-
-                            this.drawTextLine(line, texture_position, size, text_settings);
+                            let line = CanvasText.text_cache[style][word].lines;
+
+                            this.drawTextMultiLine(line, texture_position, size, text_settings);
 
                             texcoord = Texture.getTexcoordsForSprite(
                                 texture_position,

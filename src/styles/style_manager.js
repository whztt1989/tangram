// Manage rendering styles

import Utils from '../utils/utils';
import ShaderProgram from '../gl/shader_program';
import shaderSources from '../gl/shader_sources'; // built-in shaders

import {Style} from './style';
import {Polygons} from './polygons/polygons';
import {Points} from './points/points';
import {Sprites} from './sprites/sprites';
import {TextStyle} from './text/text';

import log from 'loglevel';

export var StyleManager = {};
export var Styles = {};

// Set the base object used to instantiate styles
StyleManager.baseStyle = Style;

// Global configuration for all styles
StyleManager.init = function () {
    if (StyleManager.initialized) {
        return;
    }

    ShaderProgram.removeBlock('globals');

    // Layer re-ordering function
    ShaderProgram.addBlock('globals', shaderSources['gl/shaders/layer_order']);

    // assume min 16-bit depth buffer, in practice uses 14-bits, 1 extra bit to handle virtual half-layers
    // for outlines (inserted in between layers), another extra bit to prevent precision loss
    ShaderProgram.defines.TANGRAM_LAYER_DELTA = 1 / (1 << 14);

    StyleManager.initialized = true;
};

// Destroy all styles for a given GL context
StyleManager.destroy = function (gl) {
    Object.keys(Styles).forEach((_name) => {
        var style = Styles[_name];
        if (style.gl === gl) {
            log.trace(`StyleManager.destroy: destroying render style ${style.name}`);

            if (!style.isBuiltIn()) {
                StyleManager.remove(style.name);
            }
            style.destroy();
        }
    });
};

// Register a style
StyleManager.register = function (style) {
    Styles[style.name] = style;
};

// Remove a style
StyleManager.remove = function (name) {
    delete Styles[name];
};

// Preloads network resources in the stylesheet (shaders, textures, etc.)
StyleManager.preload = function (styles) {
    if (!styles) {
        return Promise.resolve();
    }

    // First load remote styles, then load shader blocks from remote URLs
    return StyleManager.loadRemoteStyles(styles).then(StyleManager.loadShaderBlocks);
};

// Load style definitions from external URLs
StyleManager.loadRemoteStyles = function (styles) {
    // Collect URLs and modes to import from them
    // This is done as a separate step becuase it is possible to import multiple modes from a single
    // URL, and we want to avoid duplicate calls for the same file.
    var urls = {};
    for (var name in styles) {
        var style = styles[name];
        if (style.url) {
            if (!urls[style.url]) {
                urls[style.url] = [];
            }

            // Make a list of the styles to import for this URL
            urls[style.url].push({
                target_name: name,
                source_name: style.name || name
            });
        }
    }

    // As each URL finishes loading, replace the target style(s)
    return Promise.all(Object.keys(urls).map(url => {
        return new Promise((resolve, reject) => {
            Utils.loadResource(url).then((data) => {
                for (var target of urls[url]) {
                    if (data && data[target.source_name]) {
                        styles[target.target_name] = data[target.source_name];
                    }
                    else {
                        delete styles[target.target_name];
                        return reject(new Error(`StyleManager.preload: error importing style ${target.target_name}, could not find source style ${target.source_name} in ${url}`));
                    }
                }
                resolve();

                this.selection = false;
            }).catch((error) => {
                log.error(`StyleManager.preload: error importing style(s) ${JSON.stringify(urls[url])} from ${url}`, error);
            });
        });
    })).then(() => Promise.resolve(styles));
};

// Preload shader blocks from external URLs
StyleManager.loadShaderBlocks = function (styles) {
    var queue = [];
    for (var style of Utils.values(styles)) {
        if (style.shaders && style.shaders.blocks) {
            let _blocks = style.shaders.blocks;

            for (let [key, block] of Utils.entries(style.shaders.blocks)) {
                let _key = key;

                // Array of blocks
                if (Array.isArray(block)) {
                    for (let b=0; b < block.length; b++) {
                        if (typeof block[b] === 'object' && block[b].url) {
                            let _index = b;
                            queue.push(Utils.io(Utils.cacheBusterForUrl(block[b].url)).then((data) => {
                                _blocks[_key][_index] = data;
                            }).catch((error) => {
                                log.error(`StyleManager.loadShaderBlocks: error loading shader block`, _blocks, _key, _index, error);
                            }));
                        }
                    }
                }
                // Single block
                else if (typeof block === 'object' && block.url) {
                    queue.push(Utils.io(Utils.cacheBusterForUrl(block.url)).then((data) => {
                        _blocks[_key] = data;
                    }).catch((error) => {
                        log.error(`StyleManager.loadShaderBlocks: error loading shader block`, _blocks, _key, error);
                    }));
                }
            }
        }
    }
    return Promise.all(queue).then(() => Promise.resolve(styles)); // TODO: add error
};

// Update built-in style or create a new one
StyleManager.update = function (name, settings) {
    var base = Styles[settings.extends] || StyleManager.baseStyle;
    Styles[name] = Styles[name] || Object.create(base);
    if (Styles[settings.extends]) {
        Styles[name].super = Styles[settings.extends]; // explicit 'super' class access
    }

    for (var s in settings) {
        Styles[name][s] = settings[s];
    }

    Styles[name].name = name;
    Styles[name].initialized = false;
    Styles[name].defines = (base.defines && Object.create(base.defines)) || {};

    // Merge shaders: defines, uniforms, blocks
    let shaders = {};
    let merge = [base.shaders, settings.shaders]; // first merge base (inherited) style shaders
    merge = merge.filter(x => x); // remove null objects

    shaders.defines = Object.assign({}, ...merge.map(x => x.defines).filter(x => x));
    shaders.uniforms = Object.assign({}, ...merge.map(x => x.uniforms).filter(x => x));

    // Merge blocks
    merge.map(x => x.blocks).filter(x => x).forEach(blocks => {
        shaders.blocks = shaders.blocks || {};

        for (let [t, block] of Utils.entries(blocks)) {
            shaders.blocks[t] = shaders.blocks[t] || [];

            if (Array.isArray(block)) {
                shaders.blocks[t].push(...block);
            }
            else {
                shaders.blocks[t].push(block);
            }
        }
    });

    Styles[name].shaders = shaders;

    return Styles[name];
};

// Called to create or update styles from stylesheet
<<<<<<< HEAD
StyleManager.build = function (stylesheet_styles, scene) {
    // Stylesheet-defined styles
    for (var name in stylesheet_styles) {
        Styles[name] = StyleManager.update(name, stylesheet_styles[name]);
    }

    // Initialize all
    for (name in Styles) {
        Styles[name].initialized = false;
        Styles[name].init({ device_pixel_ratio: scene.device_pixel_ratio });
=======
StyleManager.build = function (styles) {
    // Sort styles by dependency, then build them
    let style_deps = Object.keys(styles).sort((a, b) => StyleManager.dependsOn(a, b, styles));
    for (let sname of style_deps) {
        Styles[sname] = StyleManager.update(sname, styles[sname]);
    }

    // Initialize all
    for (let sname in Styles) {
        Styles[sname].initialized = false;
        Styles[sname].init();
>>>>>>> 3cc0d92f
    }

    return Styles;
};

// Given a set of styles to build, does style name A depend on style name B?
StyleManager.dependsOn = function (a, b, styles) {
    let as = { key: a, parents: 0 };
    let bs = { key: b, parents: 0 };

    // For each style, count the length of the inheritance chain
    for (let s of [as, bs]) {
        let k = s.key;
        while(true) {
            // Find style either in existing instances, or stylesheet
            let style = Styles[k] || styles[k];
            if (!style) {
                break; // this is a scene def error, trying to extend a style that doesn't exist
            }

            // The end of the inheritance chain:
            // a built-in style that doesn't extend another built-in style
            if (!style.extends && typeof style.isBuiltIn === 'function' && style.isBuiltIn()) {
                break;
            }

            // Traverse next parent style
            s.parents++;
            k = style.extends;
        }
    }
    return as.parents - bs.parents;
};

// Compile all styles
StyleManager.compile = function () {
    for (var name in Styles) {
        try {
            Styles[name].compile();
            log.trace(`StyleManager.compile(): compiled style ${name}`);
        }
        catch(error) {
            log.error(`StyleManager.compile(): error compiling style ${name}:`, error);
        }
    }

    log.debug(`StyleManager.compile(): compiled all styles`);
};

// Add built-in rendering styles
StyleManager.register(Polygons);
StyleManager.register(Points);
StyleManager.register(Sprites);
StyleManager.register(TextStyle);<|MERGE_RESOLUTION|>--- conflicted
+++ resolved
@@ -198,19 +198,8 @@
 };
 
 // Called to create or update styles from stylesheet
-<<<<<<< HEAD
-StyleManager.build = function (stylesheet_styles, scene) {
-    // Stylesheet-defined styles
-    for (var name in stylesheet_styles) {
-        Styles[name] = StyleManager.update(name, stylesheet_styles[name]);
-    }
-
-    // Initialize all
-    for (name in Styles) {
-        Styles[name].initialized = false;
-        Styles[name].init({ device_pixel_ratio: scene.device_pixel_ratio });
-=======
-StyleManager.build = function (styles) {
+
+StyleManager.build = function (styles, scene) {
     // Sort styles by dependency, then build them
     let style_deps = Object.keys(styles).sort((a, b) => StyleManager.dependsOn(a, b, styles));
     for (let sname of style_deps) {
@@ -220,8 +209,7 @@
     // Initialize all
     for (let sname in Styles) {
         Styles[sname].initialized = false;
-        Styles[sname].init();
->>>>>>> 3cc0d92f
+        Styles[sname].init({ device_pixel_ratio: scene.device_pixel_ratio });
     }
 
     return Styles;

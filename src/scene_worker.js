--- conflicted
+++ resolved
@@ -5,13 +5,7 @@
 import TileSource from './tile_source.js';
 import {GLBuilders} from './gl/gl_builders';
 
-<<<<<<< HEAD
-// var gl = require('./gl/gl_constants.js'); // for accessing GL constants
-
-var SceneWorker = {};
-=======
 export var SceneWorker = {};
->>>>>>> 8504fdde
 SceneWorker.worker = self;
 SceneWorker.tiles = {}; // tiles being loaded by this worker (removed on load)
 

--- conflicted
+++ resolved
@@ -128,70 +128,6 @@
                 texture: images/sunset.jpg
                 mapping: spheremap
 
-<<<<<<< HEAD
-    flat:
-        base: polygons
-        lighting: false
-
-    flat_lines:
-        base: lines
-        lighting: false
-    texture_lines:
-        base: lines
-        texcoords: true
-        shaders:
-            blocks:
-                color: |
-                    //vec2 st = fract(v_texcoord.xy);
-                    //color.rg = st;
-                    color.rg = vec2(v_texcoord.x, v_texcoord.y);
-                    //color.rg = vec2(mod(st.x,1.0), mod(st.y, 1.0));
-
-    buildings:
-        base: polygons
-        shaders:
-            blocks:
-                color: |
-                    color.rgb = vec3(min((worldPosition().z*.0005 + .65),.8));
-
-    icons:
-        base: points
-        texture: pois
-
-    grid:
-        base: polygons
-        lighting: false
-        shaders:
-            extensions: OES_standard_derivatives
-            # extensions: [OES_standard_derivatives, EXT_frag_depth]
-            blocks:
-                color: |
-                    // From: http://madebyevan.com/shaders/grid/
-                    // Pick a coordinate to visualize in a grid
-                    vec3 coord = worldPosition().xyz / 10.;
-
-                    // Compute anti-aliased world-space grid lines
-                    vec3 grid = abs(fract(coord - 0.5) - 0.5) / fwidth(coord);
-                    float line = min(min(grid.x, grid.y), grid.z);
-
-                    // Just visualize the grid lines directly
-                    color = vec4(vec3(1.0 - min(line, 1.0)), 1.0);
-
-    line-alpha:
-        base: lines
-        blend: overlay
-        blend_order: -2
-        shaders:
-            blocks:
-                filter:
-                    color.a = 0.5;
-
-    dashed:
-        base: lines
-        dash: [2, 1]
-
-=======
->>>>>>> 310a3039
 sources:
     mapzen:
         type: TopoJSON
@@ -356,13 +292,8 @@
             filter: { kind: highway }
             draw:
                 lines:
-                    # color: '#D16768'
-<<<<<<< HEAD
-                    width: [[14, 2px], [15, 12]]
-=======
                     color: [[5, '#F89595'], [7, '#D16768']]
                     width: [[5, 1px], [8, 1.5px], [14, 2px], [15, 12]]
->>>>>>> 310a3039
                     outline:
                         width: [[14, 0], [15, 2]]
             link:
@@ -439,46 +370,11 @@
                             color: orange
                             width: [[11, 0px], [12, 1px], [13, 2px], [15, 12.5]]
 
-<<<<<<< HEAD
-    road_labels:
-        data: { source: mapzen, layer: roads }
-        filter:
-            $zoom: { min: 7 }
-            any: [name: true, ref: true]
-            aeroway: false
-            tunnel: false
-            railway: false
-            not: { kind: rail }
-
-        highway:
-            filter: { kind: highway, $zoom: { min: 7 } }
-            draw:
-                text:
-                    text_source: global.language_text_source
-                    priority: 2
-                    font:
-                        fill: '#666'
-                        family: Helvetica
-                        size: 12px
-                        stroke: { color: white, width: 4 }
-        not_highway:
-            filter: { not: { kind: highway }, $zoom: { min: 13 } }
-            draw:
-                text:
-                    text_source: global.language_text_source
-                    priority: 5
-                    font:
-                        fill: '#666'
-                        stroke: { color: white, width: 4 }
-                        family: Helvetica
-                        size: 12px
-=======
         labels:
             filter:
                 # $zoom: { min: 7 }
                 name: true
                 not: { kind: [rail, aeroway] }
->>>>>>> 310a3039
 
             highway:
                 filter: { kind: highway }
@@ -551,12 +447,8 @@
             draw:
                 icons:
                     sprite: shield
-<<<<<<< HEAD
-                    priority: .1
-=======
                     # sprite: function() { return feature.network }
                     priority: 2
->>>>>>> 310a3039
                     color: white
                     size: 24px
                     placement_spacing: 100px
